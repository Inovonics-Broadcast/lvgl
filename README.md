# Utilities
Utilities to convert 
* pictures
* operation system fonts 

to **raw C arrays**.

The utilities are written to be compatible with the **Littlev Graphics Library**. 

GitHub: https://github.com/littlevgl/lvgl
Website: http://www.gl.littlev.hu

## Usage
Both of the utilities are Python scripts. So you has to install Python on your operation system.

**Clone or download** the repository: `git clone https://github.com/littlevgl/lv_utils.git`

### Image converter
It vraetes a `c` and a `bin` file fro mthe image. 
The `c` file contains 8, 16 and 32 bit color depth arrays but 
the binary file containsonly the specified color depth (see below)

The `c` file can be copied and cmpiled with your project.
The binary file an be used on external memory devices (e.g. SD card)

1. Copy an image to img_conv folder
2. Open a Terminal and go to this directory
<<<<<<< HEAD
3. Type to the Terminal: `python img_cony.py -f test.png -c 16`. Parameters:
   * **-f**: Image file name
   * **-c** Color depth: 8/16/24 (only for the binary file)
   * **-t** Chroma keyed: pixels with a specific color (lv_conf.h LV_COLOR_TRANSP) are not drawn
4. Check the output *img_test.c* and *img_test.bin*
=======
3. Type to the Terminal: `python img_cony.py -f test.png -c 16` Parameters:
   * **-f** file to convert
   * **-c** Color depth: 8/16/24
   * **-t** Optional to mark the image as chroma keyed (LV_COLOR_TRANSP pixel will be transparent)
4. Check the output *img_test.c* and *img_test.bin*. The C file contains the data for all color depths but the binary file is only for the color depth specified by **-c**
>>>>>>> 313092b7


### Font converter
<<<<<<< HEAD
fnt2c.py reads bitmap font output from the Bitmap Font Generator by
AngelCode: http://www.angelcode.com/products/bmfont/  and outputs byte table 
arrays in C language which is compatible with LittlevGL fonts.

1. Install **BMfont** with font_create/install_bmfont_1.13.exe
=======
1. Install **BMfont** with font_conv/install_bmfont_1.13.exe
>>>>>>> 313092b7
2. Open BMfont:
   1. In **Options/Font settings** choose a font, set its size and other settings (bold, italian etc.)
   2. In **Options/Export settings** choose XML file format and .png texture. Set the texture width and height to 2048.
   3. Save the *fnt* file: **Options/Save bitmap font as…**
<<<<<<< HEAD
3. fnt2.c.py usage: `python fnt2c.py -f <font_name> [-o <output file> -s <start unicode> -e <end unicide>]`
   * **-f, --font**    name of the font file without any extension (e.g. arial_10)
   * **-o, --output**  name of the output file without any extension (e.g. arial_10_cyrillic).   Optional, default: font name
   * **-s, --start**   first unicode charater to convert (e.g. 1024).                            Optional, default: 32
   * **-e, --end**     last unicode charater to convert (e.g. 1279).                             Optional, default: 126
4. Convert the ASCII characters from dejavu_20.fnt/png and save to devaju_20.c/h: 
   * `python fnt2c.py -f dejavu_20`
5. Convert the Cyrillic code page from dejavu_20.fnt/png and save to devaju_20_cyrillic.c/h: 
   * `python fnt2c.py -f dejavu_20 -o dejavu_20_cyrillic -s 1024 -e 1279`
=======
3. Copy the craeted  *fnt* and *.png* file nex to the *fnt2py.py*
4. In Terminal go to this folder and type: `python -f my_font -s 32 -e 126 -o my_font_ascii` Parameters:
   - **-f** font name without extension
   - **-s** first unciode character to convert
   - **-e** last unciode character to convert
   - **-o** output font file name
6. Check the generated *.c* and *h* files and use them in your project

For more information visit: http://www.gl.littlev.hu/font-converter/
>>>>>>> 313092b7
<|MERGE_RESOLUTION|>--- conflicted
+++ resolved
@@ -25,36 +25,24 @@
 
 1. Copy an image to img_conv folder
 2. Open a Terminal and go to this directory
-<<<<<<< HEAD
 3. Type to the Terminal: `python img_cony.py -f test.png -c 16`. Parameters:
    * **-f**: Image file name
    * **-c** Color depth: 8/16/24 (only for the binary file)
    * **-t** Chroma keyed: pixels with a specific color (lv_conf.h LV_COLOR_TRANSP) are not drawn
 4. Check the output *img_test.c* and *img_test.bin*
-=======
-3. Type to the Terminal: `python img_cony.py -f test.png -c 16` Parameters:
-   * **-f** file to convert
-   * **-c** Color depth: 8/16/24
-   * **-t** Optional to mark the image as chroma keyed (LV_COLOR_TRANSP pixel will be transparent)
-4. Check the output *img_test.c* and *img_test.bin*. The C file contains the data for all color depths but the binary file is only for the color depth specified by **-c**
->>>>>>> 313092b7
 
+For more information visit: http://www.gl.littlev.hu/image-converter/
 
 ### Font converter
-<<<<<<< HEAD
 fnt2c.py reads bitmap font output from the Bitmap Font Generator by
 AngelCode: http://www.angelcode.com/products/bmfont/  and outputs byte table 
 arrays in C language which is compatible with LittlevGL fonts.
 
 1. Install **BMfont** with font_create/install_bmfont_1.13.exe
-=======
-1. Install **BMfont** with font_conv/install_bmfont_1.13.exe
->>>>>>> 313092b7
 2. Open BMfont:
    1. In **Options/Font settings** choose a font, set its size and other settings (bold, italian etc.)
    2. In **Options/Export settings** choose XML file format and .png texture. Set the texture width and height to 2048.
    3. Save the *fnt* file: **Options/Save bitmap font as…**
-<<<<<<< HEAD
 3. fnt2.c.py usage: `python fnt2c.py -f <font_name> [-o <output file> -s <start unicode> -e <end unicide>]`
    * **-f, --font**    name of the font file without any extension (e.g. arial_10)
    * **-o, --output**  name of the output file without any extension (e.g. arial_10_cyrillic).   Optional, default: font name
@@ -64,14 +52,7 @@
    * `python fnt2c.py -f dejavu_20`
 5. Convert the Cyrillic code page from dejavu_20.fnt/png and save to devaju_20_cyrillic.c/h: 
    * `python fnt2c.py -f dejavu_20 -o dejavu_20_cyrillic -s 1024 -e 1279`
-=======
-3. Copy the craeted  *fnt* and *.png* file nex to the *fnt2py.py*
-4. In Terminal go to this folder and type: `python -f my_font -s 32 -e 126 -o my_font_ascii` Parameters:
-   - **-f** font name without extension
-   - **-s** first unciode character to convert
-   - **-e** last unciode character to convert
-   - **-o** output font file name
-6. Check the generated *.c* and *h* files and use them in your project
+
+e them in your project
 
 For more information visit: http://www.gl.littlev.hu/font-converter/
->>>>>>> 313092b7
