<<<<<<< HEAD
# LV JPG / SJPG DECODER 
- (second commit)

# Overview:
  - lv_sjpg supports both normal jpg and sjpg.
  - Normal jpg will consume a full image cache buffer (recommended only for devices with more RAM)
  - sjpg is a custom format based on "normal" JPG and specially made for lvgl.
  - sjpg is 'split-jpeg' which is a bundle of small jpeg fragments with an sjpg header.
  - sjpg size will be almost comparable to the jpg file or might be a slightly larger.
=======
# SJPG Ddecoder for LVGL

# Overview:
  - SJPG is a custom format based on "normal" JPG
  - SJPG is 'split-jpeg' which is a bundle of small jpeg fragments with an sjpg header.
  - SJPG size will be almost comparable to the jpg file or might be a slightly larger.
>>>>>>> 0201dca0
  - lv_sjpg can open and handle multiple files at same time.
  - File read from disk (fread) and c-array is implemented.
  - SJPEG frame fragment cache enables fast fetching of lines if availble in cache.
  - By default the sjpg image cache will be xres * 2 * 16 bytes (can be modified)
  - Currently only 16 bit image format is supported (to do)
# Sample code:
```c 
    
   /*-------
   
    USE lvgl/lv_fs_if driver for using lv_fs in simulator
   
   Modify lv_conf.h as below for testing in PC simulator
    #define LV_USE_FS_IF	1
    #if LV_USE_FS_IF
    #  define LV_FS_IF_FATFS    '\0'
    #  define LV_FS_IF_PC     'S'
    #endif  
  
    For fast simulatneous multi jpg/sjpg rendering in expense of additional ram, 
    you can modify LV_IMG_CACHE_DEF_SIZE to 2 or above if testing on simulator or
    using it in devices like raspberry pi etc.
  
  -------*/
   
   LV_IMG_DECLARE(wallpaper);
   LV_IMG_DECLARE(small_image);
   LV_IMG_DECLARE(wallpaper_jpg);

   //for PC simulator
   lv_fs_if_pc_init();
    
   lv_obj_t * img1;
   lv_obj_t * img2;

   lv_split_jpeg_init();
   img1 = lv_img_create(lv_scr_act(), NULL);
   img2 = lv_img_create(lv_scr_act(), NULL);
   
   lv_img_set_src(img1,  &wallpaper_jpg);         //jpg image 1 from c array inside sample_sjpg_images
   //lv_img_set_src(img1,  &wallpaper);            //sjpg image 1 from c array inside sample_sjpg_images
   
   lv_img_set_src(img2,  "S.\\lv_examples\\assets\\lv_lib_split_jpg\\sample_sjpg_images\\small_image.sjpg"); //sjpg file from file system ( using lv_fs )
   //lv_img_set_src(img2,  "S:.\\lv_examples\\assets\\lv_lib_split_jpg\\sample_sjpg_images\\small_image.jpg"); //jpg file from file system ( using lv_fs )

```
# Converting .jpg to jpg c array
  - Use lvgl online tool https://lvgl.io/tools/imageconverter 
  - Color format = RAW, output format = C Array
  
# Converting .jpg to .sjpg  (python3 and PIL library required)
- Drag and drop a jpeg image on top of the jpg_to_sjpg.py 
- or
- Run python script on shell with jpeg filename as argument. It should generate filename.c and filename.sjpg files.
```sh
python jpg_to_sjpg.py wallpaper.jpg
```
Expected result:
```sh

Conversion started...

Input:
        walpaper.jpg
        RES = 640 x 480

Output:
        Time taken = 1.66 sec
        bin size = 77.1 KB
        walpaper.sjpg           (bin file)
        walpaper.c              (c array)

All good!

```

- User can use the c array or the .sjpg file.<|MERGE_RESOLUTION|>--- conflicted
+++ resolved
@@ -1,21 +1,11 @@
-<<<<<<< HEAD
 # LV JPG / SJPG DECODER 
-- (second commit)
 
 # Overview:
-  - lv_sjpg supports both normal jpg and sjpg.
-  - Normal jpg will consume a full image cache buffer (recommended only for devices with more RAM)
+  - lv_lib_splitjpg supports both normal jpg and the custom sjpg formats.
+  - Decoding normal jpg consumes RAM with the site fo the whole uncompressed image (recommended only for devices with more RAM)
   - sjpg is a custom format based on "normal" JPG and specially made for lvgl.
   - sjpg is 'split-jpeg' which is a bundle of small jpeg fragments with an sjpg header.
   - sjpg size will be almost comparable to the jpg file or might be a slightly larger.
-=======
-# SJPG Ddecoder for LVGL
-
-# Overview:
-  - SJPG is a custom format based on "normal" JPG
-  - SJPG is 'split-jpeg' which is a bundle of small jpeg fragments with an sjpg header.
-  - SJPG size will be almost comparable to the jpg file or might be a slightly larger.
->>>>>>> 0201dca0
   - lv_sjpg can open and handle multiple files at same time.
   - File read from disk (fread) and c-array is implemented.
   - SJPEG frame fragment cache enables fast fetching of lines if availble in cache.
