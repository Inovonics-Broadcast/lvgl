/**
 * @file lv_cont.h
 *
 */

#ifndef LV_CONT_H
#define LV_CONT_H

#ifdef __cplusplus
extern "C" {
#endif

/*********************
 *      INCLUDES
 *********************/
#include "../../lv_conf.h"
#if USE_LV_CONT != 0

#include "../lv_core/lv_obj.h"

/*********************
 *      DEFINES
 *********************/

/**********************
 *      TYPEDEFS
 **********************/

/*Layout options*/
typedef enum
{
    LV_LAYOUT_OFF = 0,
    LV_LAYOUT_CENTER,
    LV_LAYOUT_COL_L,    /*Column left align*/
    LV_LAYOUT_COL_M,    /*Column middle align*/
    LV_LAYOUT_COL_R,    /*Column right align*/
    LV_LAYOUT_ROW_T,    /*Row top align*/
    LV_LAYOUT_ROW_M,    /*Row middle align*/
    LV_LAYOUT_ROW_B,    /*Row bottom align*/
    LV_LAYOUT_PRETTY,   /*Put as many object as possible in row and begin a new row*/
    LV_LAYOUT_GRID,     /*Align same-sized object into a grid*/
} lv_layout_t;

typedef struct
{
    /*Inherited from 'base_obj' so no inherited ext. */ /*Ext. of ancestor*/
    /*New data for this type */
    uint8_t layout  :4;     /*A layout from 'lv_cont_layout_t' enum*/
    uint8_t hor_fit :1;     /*1: Enable horizontal fit to involve all children*/
<<<<<<< HEAD
    uint8_t ver_fit :1;     /*1: Enable horizontal fit to involve all children*/
}lv_cont_ext_t;
=======
    uint8_t ver_fit :1;     /*1: Enable horizontal fir to involve all children*/
} lv_cont_ext_t;
>>>>>>> d094d026

/**********************
 * GLOBAL PROTOTYPES
 **********************/

/**
 * Create a container objects
 * @param par pointer to an object, it will be the parent of the new container
 * @param copy pointer to a container object, if not NULL then the new object will be copied from it
 * @return pointer to the created container
 */
lv_obj_t * lv_cont_create(lv_obj_t * par, lv_obj_t * copy);

/*=====================
 * Setter functions
 *====================*/

/**
 * Set a layout on a container
 * @param cont pointer to a container object
 * @param layout a layout from 'lv_cont_layout_t'
 */
void lv_cont_set_layout(lv_obj_t * cont, lv_layout_t layout);


/**
 * Enable the horizontal or vertical fit.
 * The container size will be set to involve the children horizontally or vertically.
 * @param cont pointer to a container object
 * @param hor_en true: enable the horizontal fit
 * @param ver_en true: enable the vertical fit
 */
void lv_cont_set_fit(lv_obj_t * cont, bool hor_en, bool ver_en);

/**
 * Set the style of a container
 * @param cont pointer to a container object
 * @param style pointer to the new style
 */
static inline void lv_cont_set_style(lv_obj_t *cont, lv_style_t * style)
{
    lv_obj_set_style(cont, style);
}

/*=====================
 * Getter functions
 *====================*/

/**
 * Get the layout of a container
 * @param cont pointer to container object
 * @return the layout from 'lv_cont_layout_t'
 */
lv_layout_t lv_cont_get_layout(lv_obj_t * cont);

/**
 * Get horizontal fit enable attribute of a container
 * @param cont pointer to a container object
 * @return true: horizontal fit is enabled; false: disabled
 */
bool lv_cont_get_hor_fit(lv_obj_t * cont);

/**
 * Get vertical fit enable attribute of a container
 * @param cont pointer to a container object
 * @return true: vertical fit is enabled; false: disabled
 */
bool lv_cont_get_ver_fit(lv_obj_t * cont);

/**
 * Get the style of a container
 * @param cont pointer to a container object
 * @return pointer to the container's style
 */
static inline lv_style_t * lv_cont_get_style(lv_obj_t *cont)
{
    return lv_obj_get_style(cont);
}

/**********************
 *      MACROS
 **********************/

#endif  /*USE_LV_CONT*/

#ifdef __cplusplus
} /* extern "C" */
#endif

#endif  /*LV_CONT_H*/<|MERGE_RESOLUTION|>--- conflicted
+++ resolved
@@ -47,13 +47,9 @@
     /*New data for this type */
     uint8_t layout  :4;     /*A layout from 'lv_cont_layout_t' enum*/
     uint8_t hor_fit :1;     /*1: Enable horizontal fit to involve all children*/
-<<<<<<< HEAD
     uint8_t ver_fit :1;     /*1: Enable horizontal fit to involve all children*/
 }lv_cont_ext_t;
-=======
-    uint8_t ver_fit :1;     /*1: Enable horizontal fir to involve all children*/
-} lv_cont_ext_t;
->>>>>>> d094d026
+
 
 /**********************
  * GLOBAL PROTOTYPES
