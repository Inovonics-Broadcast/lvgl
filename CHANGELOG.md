<<<<<<< HEAD
# Changelog

## v7.2.0 (planned on 04.08.2020)
Available in the `dev` branch

### New features
- Add `LV_CALENDAR_WEEK_STARTS_MONDAY`
- Add `lv_chart_set_x_start_point()` function - Set the index of the x-axis start point in the data array
- Add `lv_chart_set_ext_array()` function - Set an external array of data points to use for the chart
- Add `lv_chart_set_point_id()` function - Set an individual point value in the chart series directly based on index
- Add `lv_chart_get_x_start_point()` function - Get the current index of the x-axis start point in the data array
- Add `lv_chart_get_point_id()` function - Get an individual point value in the chart series directly based on index
- Add `ext_buf_assigned` bit field to `lv_chart_series_t` structure - it's true if external buffer is assigned to series
- Add `lv_chart_set_series_axis()` to assign series to primary or secondary axis
- Add `lv_chart_set_y_range()` to allow setting range of secondary y axis (based on `lv_chart_set_range` but extended with an axis parameter)
- Allow setting different font for the selected text in `lv_roller`
- Add `theme->apply_cb` to replace `theme->apply_xcb` to make it compatible with the MicroPython binding
- Add `lv_theme_set_base()` to allow easy extension of built-in (or any) themes
- Add `lv_obj_align_x()` and `lv_obj_align_y()` functions
- Add `lv_obj_align_origo_x()` and `lv_obj_align_origo_y()` functions
- Support compressed fonts without pre-filter to gain some speed by sacrificing some memory

## v7.1.0 (planned on 07.07.2020)
*Available in the `master` branch*

### New features
- Add `focus_parent` attribute to `lv_obj`
- Allow using buttons in encoder input device
- Add lv_btnmatrix_set/get_align capability
- DMA2D: Remove dependency on ST CubeMX HAL
- Added `max_used` propriety to `lv_mem_monitor_t` struct
- In `lv_init` test if the the strings are UTF-8 encoded.
- Add `user_data` to themes
- Add LV_BIG_ENDIAN_SYSTEM flag to lv_conf.h in order to fix displaying images on big endian systems.

### Bugfixes
- `lv_img` fix invalidation area when angle or zoom changes
- Update the style handling to support Big endian MCUs
- Change some methods to support big endian hardware.

## v7.0.2 (16.06.2020)

### Bugfixes
- `lv_textarea` fix wrong cursor position when clicked after the last character
- Change all text related indices from 16-bit to 32-bit integers throughout whole library. #1545
- Fix gestures
- Do not call `set_px_cb` for transparent pixel
- Fix list button focus in material theme
- Fix crash when the a text area is cleared with the backspace of a keyboard
- Add version number to `lv_conf_template.h`
- Add log in true double buffering mode with `set_px_cb`
- `lv_dropdown`: fix missing `LV_EVENT_VALUE_CHANGED` event when used with encoder
- `lv_tileview`: fix if not the {0;0} tile is created first
- `lv_debug`: restructure to allow asserting in from `lv_misc` too
- add assert if `_lv_mem_buf_get()` fails
- `lv_textarea`: fix character delete in password mode
- Update `LV_OPA_MIN` and `LV_OPA_MAX` to widen the opacity processed range
- `lv_btnm` fix sending events for hidden buttons
- `lv_gaguge` make `lv_gauge_set_angle_offset` offset the labels and needles too
- Fix typo in the API `scrllable` -> `scrollable`
- `tabview` by default allow auto expanding the page only to right and bottom (#1573)
- fix crash when drawing gradient to the same color
- chart: fix memory leak

## v7.0.1 (01.06.2020)

### Bugfixes
- Make the Microptyhon working by adding the required variables as GC_ROOT
- Prefix some internal API functions with `_` to reduce the API of LVGL 
- Fix built-in SimSun CJK font
- Fix UTF-8 encoding when `LV_USE_ARABIC_PERSIAN_CHARS` is enabled
- Fix DMA2D usage when 32 bit images directly blended
- Fix lv_roller in infinite mode when used with encoder
- Add `lv_theme_get_color_secondary()`
- Add `LV_COLOR_MIX_ROUND_OFS` to adjust color mixing to make it compatible with the GPU
- Improve DMA2D blending
- Remove memcpy from `lv_ll` (caused issues with some optimization settings)
- `lv_chart` fix X tick drawing
- Fix vertical dashed line drawing
- Some additonal minor fixes and formattings

## v7.0.0 (18.05.2020)

### Documentation
The docs for v7 is available at https://docs.littlevgl.com/v7/en/html/index.html

### Legal changes

The name of the project is changed to LVGL and the new website is on https://lvgl.io

LVGL remains free under the same conditions (MIT license) and a company is created to manage LVGL and offer services.


### New drawing system
Complete rework of LVGL's draw engine to use "masks" for more advanced and higher quality graphical effects. 
A possible use-case of this system is to remove the overflowing content from the rounded edges.
It also allows drawing perfectly anti-aliased circles, lines, and arcs.
Internally, the drawings happen by defining masks (such as rounded rectangle, line, angle). 
When something is drawn the currently active masks can make some pixels transparent. 
For example, rectangle borders are drawn by using 2 rectangle masks: one mask removes the inner part and another the outer part. 

The API in this regard remained the same but some new functions were added:
- `lv_img_set_zoom`: set image object's zoom factor
- `lv_img_set_angle`: set image object's angle without using canvas
- `lv_img_set_pivot`: set the pivot point of rotation


The new drawing engine brought new drawing features too. They are highlighted in the "style" section.

### New style system
The old style system is replaced with a new more flexible and lightweighted one. 
It uses an approach similar to CSS: support cascading styles, inheriting properties and local style properties per object. 
As part of these updates, a lot of objects were reworked and the APIs have been changed. 

- more shadows options: *offset* and *spread*
- gradient stop position to shift the gradient area and horizontal gradient 
- `LV_BLEND_MODE_NORMAL/ADDITIVE/SUBTRACTIVE` blending modes
- *clip corner*: crop the content on the rounded corners
- *text underline* and *strikethrough*
- dashed vertical and horizontal lines (*dash gap*, *dash_width*)
- *outline*: a border-like part drawn out of the background. Can have spacing to the background.
- *pattern*: display and image in the middle of the background or repeat it
- *value* display a text which is stored in the style. It can be used e.g. as a lighweighted text on buttons too.
- *margin*: similar to *padding* but used to keep space outside of the object

Read the [Style](https://docs.littlevgl.com/v7/en/html/overview/style.html) section of the documentation to learn how the new styles system works.

### GPU integration
To better utilize GPUs, from this version GPU usage can be integrated into LVGL. In `lv_conf.h` any supported GPUs can be enabled with a single configuration option.

Right now, only ST's DMA2D (Chrom-ART) is integrated. More will in the upcoming releases.

### Renames
The following object types are renamed:
- sw -> switch
- ta -> textarea
- cb -> checkbox
- lmeter -> linemeter
- mbox -> msgbox
- ddlist -> dropdown
- btnm -> btnmatrix
- kb -> keyboard
- preload -> spinner
- lv_objx folder -> lv_widgets
- LV_FIT_FILL -> LV_FIT_PARENT
- LV_FIT_FLOOD -> LV_FLOOD_MAX
- LV_LAYOUT_COL_L/M/R -> LV_LAYOUT_COLUMN_LEFT/MID/RIGHT
- LV_LAYOUT_ROW_T/M/B -> LV_LAYOUT_ROW_TOP/MID/BOTTOM

### Reworked and improved object
- `dropdown`: Completely reworked. Now creates a separate list when opened and can be dropped to down/up/left/right.
- `label`: `body_draw` is removed, instead, if its style has a visible background/border/shadow etc it will be drawn. Padding really makes the object larger (not just virtually as before)
- `arc`: can draw bacground too.
- `btn`: doesn't store styles for each state because it's done naturally in the new style system.
- `calendar`: highlight the pressed datum. The used styles are changed: use `LV_CALENDAR_PART_DATE` normal for normal dates, checked for highlighted, focused for today, pressed for the being pressed. (checked+pressed, focused+pressed also work)
- `chart`: only has `LINE` and `COLUMN` types because with new styles all the others can be described. LV_CHART_PART_SERIES sets the style of the series. bg_opa > 0 draws an area in LINE mode. `LV_CHART_PART_SERIES_BG` also added to set a different style for the series area. Padding in `LV_CHART_PART_BG` makes the series area smaller, and it ensures space for axis labels/numbers.
- `linemeter`, `gauge`: can have background if the related style properties are set. Padding makes the scale/lines smaller. scale_border_width and scale_end_border_width allow to draw an arc on the outer part of the scale lines.
- `gauge`: `lv_gauge_set_needle_img` allows use image as needle
- `canvas`: allow drawing to true color alpha and alpha only canvas, add `lv_canvas_blur_hor/ver` and rename `lv_canvas_rotate` to `lv_canvas_transform`
- `textarea`: If available in the font use bullet (`U+2022`) character in text area password 

### New object types
- `lv_objmask`: masks can be added to it. The children will be masked accordingly. 

### Others
- Change the built-in fonts to [Montserrat](https://fonts.google.com/specimen/Montserrat) and add built-in fonts from 12 px to 48 px for every 2nd size.
- Add example CJK and Arabic/Persian/Hebrew built-in font
- Add ° and "bullet" to the built-in fonts
- Add Arabic/Persian script support: change the character according to its position in the text. 
- Add `playback_time` to animations.
- Add `repeat_count` to animations instead of the current "repeat forever".
- Replace `LV_LAYOUT_PRETTY` with `LV_LAYOUT_PRETTY_TOP/MID/BOTTOM`

### Demos
- [lv_examples](https://github.com/littlevgl/lv_examples) was reworked and new examples and demos were added

### New release policy
- Maintain this Changelog for every release
- Save old major version in new branches. E.g. `release/v6`
- Merge new features and fixes directly into `master` and release a patch or minor releases every 2 weeks.

### Migrating from v6 to v7
- First and foremost, create a new `lv_conf.h` based on `lv_conf_templ.h`.
- To try the new version it suggested using a simulator project and see the examples.
- If you have a running project, the most difficult part of the migration is updating to the new style system. Unfortunately, there is no better way than manually updating to the new format.
- The other parts are mainly minor renames and refactoring as described above. 
=======
# Changelog

## v7.2.0 (planned on 04.08.2020)
Available in the `dev` branch

### New features
- Add `LV_CALENDAR_WEEK_STARTS_MONDAY`
- Add `lv_chart_set_x_start_point()` function - Set the index of the x-axis start point in the data array
- Add `lv_chart_set_ext_array()` function - Set an external array of data points to use for the chart
- Add `lv_chart_set_point_id()` function - Set an individual point value in the chart series directly based on index
- Add `lv_chart_get_x_start_point()` function - Get the current index of the x-axis start point in the data array
- Add `lv_chart_get_point_id()` function - Get an individual point value in the chart series directly based on index
- Add `ext_buf_assigned` bit field to `lv_chart_series_t` structure - it's true if external buffer is assigned to series
- Add `lv_chart_set_series_axis()` to assign series to primary or secondary axis
- Add `lv_chart_set_y_range()` to allow setting range of secondary y axis (based on `lv_chart_set_range` but extended with an axis parameter)
- Allow setting different font for the selected text in `lv_roller`
- Add `theme->apply_cb` to replace `theme->apply_xcb` to make it compatible with the MicroPython binding
- Add `lv_theme_set_base()` to allow easy extension of built-in (or any) themes
- Add `lv_obj_align_x()` and `lv_obj_align_y()` functions
- Add `lv_obj_align_origo_x()` and `lv_obj_align_origo_y()` functions

## v7.1.0 (planned on 07.07.2020)
*Available in the `master` branch*

### New features
- Add `focus_parent` attribute to `lv_obj`
- Allow using buttons in encoder input device
- Add lv_btnmatrix_set/get_align capability
- DMA2D: Remove dependency on ST CubeMX HAL
- Added `max_used` propriety to `lv_mem_monitor_t` struct
- In `lv_init` test if the the strings are UTF-8 encoded.
- Add `user_data` to themes
- Add LV_BIG_ENDIAN_SYSTEM flag to lv_conf.h in order to fix displaying images on big endian systems.
- Add inline function lv_checkbox_get_state(const lv_obj_t * cb) to extend the checkbox functionality.
- Add inline function lv_checkbox_set_state(const lv_obj_t * cb, lv_btn_state_t state ) to extend the checkbox functionality.

### Bugfixes
- `lv_img` fix invalidation area when angle or zoom changes
- Update the style handling to support Big endian MCUs
- Change some methods to support big endian hardware.
- remove use of c++ keyword 'new' in parameter of function lv_theme_set_base().

## v7.0.2 (16.06.2020)

### Bugfixes
- `lv_textarea` fix wrong cursor position when clicked after the last character
- Change all text related indices from 16-bit to 32-bit integers throughout whole library. #1545
- Fix gestures
- Do not call `set_px_cb` for transparent pixel
- Fix list button focus in material theme
- Fix crash when the a text area is cleared with the backspace of a keyboard
- Add version number to `lv_conf_template.h`
- Add log in true double buffering mode with `set_px_cb`
- `lv_dropdown`: fix missing `LV_EVENT_VALUE_CHANGED` event when used with encoder
- `lv_tileview`: fix if not the {0;0} tile is created first
- `lv_debug`: restructure to allow asserting in from `lv_misc` too
- add assert if `_lv_mem_buf_get()` fails
- `lv_textarea`: fix character delete in password mode
- Update `LV_OPA_MIN` and `LV_OPA_MAX` to widen the opacity processed range
- `lv_btnm` fix sending events for hidden buttons
- `lv_gaguge` make `lv_gauge_set_angle_offset` offset the labels and needles too
- Fix typo in the API `scrllable` -> `scrollable`
- `tabview` by default allow auto expanding the page only to right and bottom (#1573)
- fix crash when drawing gradient to the same color
- chart: fix memory leak

## v7.0.1 (01.06.2020)

### Bugfixes
- Make the Microptyhon working by adding the required variables as GC_ROOT
- Prefix some internal API functions with `_` to reduce the API of LVGL 
- Fix built-in SimSun CJK font
- Fix UTF-8 encoding when `LV_USE_ARABIC_PERSIAN_CHARS` is enabled
- Fix DMA2D usage when 32 bit images directly blended
- Fix lv_roller in infinite mode when used with encoder
- Add `lv_theme_get_color_secondary()`
- Add `LV_COLOR_MIX_ROUND_OFS` to adjust color mixing to make it compatible with the GPU
- Improve DMA2D blending
- Remove memcpy from `lv_ll` (caused issues with some optimization settings)
- `lv_chart` fix X tick drawing
- Fix vertical dashed line drawing
- Some additonal minor fixes and formattings

## v7.0.0 (18.05.2020)

### Documentation
The docs for v7 is available at https://docs.littlevgl.com/v7/en/html/index.html

### Legal changes

The name of the project is changed to LVGL and the new website is on https://lvgl.io

LVGL remains free under the same conditions (MIT license) and a company is created to manage LVGL and offer services.


### New drawing system
Complete rework of LVGL's draw engine to use "masks" for more advanced and higher quality graphical effects. 
A possible use-case of this system is to remove the overflowing content from the rounded edges.
It also allows drawing perfectly anti-aliased circles, lines, and arcs.
Internally, the drawings happen by defining masks (such as rounded rectangle, line, angle). 
When something is drawn the currently active masks can make some pixels transparent. 
For example, rectangle borders are drawn by using 2 rectangle masks: one mask removes the inner part and another the outer part. 

The API in this regard remained the same but some new functions were added:
- `lv_img_set_zoom`: set image object's zoom factor
- `lv_img_set_angle`: set image object's angle without using canvas
- `lv_img_set_pivot`: set the pivot point of rotation


The new drawing engine brought new drawing features too. They are highlighted in the "style" section.

### New style system
The old style system is replaced with a new more flexible and lightweighted one. 
It uses an approach similar to CSS: support cascading styles, inheriting properties and local style properties per object. 
As part of these updates, a lot of objects were reworked and the APIs have been changed. 

- more shadows options: *offset* and *spread*
- gradient stop position to shift the gradient area and horizontal gradient 
- `LV_BLEND_MODE_NORMAL/ADDITIVE/SUBTRACTIVE` blending modes
- *clip corner*: crop the content on the rounded corners
- *text underline* and *strikethrough*
- dashed vertical and horizontal lines (*dash gap*, *dash_width*)
- *outline*: a border-like part drawn out of the background. Can have spacing to the background.
- *pattern*: display and image in the middle of the background or repeat it
- *value* display a text which is stored in the style. It can be used e.g. as a lighweighted text on buttons too.
- *margin*: similar to *padding* but used to keep space outside of the object

Read the [Style](https://docs.littlevgl.com/v7/en/html/overview/style.html) section of the documentation to learn how the new styles system works.

### GPU integration
To better utilize GPUs, from this version GPU usage can be integrated into LVGL. In `lv_conf.h` any supported GPUs can be enabled with a single configuration option.

Right now, only ST's DMA2D (Chrom-ART) is integrated. More will in the upcoming releases.

### Renames
The following object types are renamed:
- sw -> switch
- ta -> textarea
- cb -> checkbox
- lmeter -> linemeter
- mbox -> msgbox
- ddlist -> dropdown
- btnm -> btnmatrix
- kb -> keyboard
- preload -> spinner
- lv_objx folder -> lv_widgets
- LV_FIT_FILL -> LV_FIT_PARENT
- LV_FIT_FLOOD -> LV_FLOOD_MAX
- LV_LAYOUT_COL_L/M/R -> LV_LAYOUT_COLUMN_LEFT/MID/RIGHT
- LV_LAYOUT_ROW_T/M/B -> LV_LAYOUT_ROW_TOP/MID/BOTTOM

### Reworked and improved object
- `dropdown`: Completely reworked. Now creates a separate list when opened and can be dropped to down/up/left/right.
- `label`: `body_draw` is removed, instead, if its style has a visible background/border/shadow etc it will be drawn. Padding really makes the object larger (not just virtually as before)
- `arc`: can draw bacground too.
- `btn`: doesn't store styles for each state because it's done naturally in the new style system.
- `calendar`: highlight the pressed datum. The used styles are changed: use `LV_CALENDAR_PART_DATE` normal for normal dates, checked for highlighted, focused for today, pressed for the being pressed. (checked+pressed, focused+pressed also work)
- `chart`: only has `LINE` and `COLUMN` types because with new styles all the others can be described. LV_CHART_PART_SERIES sets the style of the series. bg_opa > 0 draws an area in LINE mode. `LV_CHART_PART_SERIES_BG` also added to set a different style for the series area. Padding in `LV_CHART_PART_BG` makes the series area smaller, and it ensures space for axis labels/numbers.
- `linemeter`, `gauge`: can have background if the related style properties are set. Padding makes the scale/lines smaller. scale_border_width and scale_end_border_width allow to draw an arc on the outer part of the scale lines.
- `gauge`: `lv_gauge_set_needle_img` allows use image as needle
- `canvas`: allow drawing to true color alpha and alpha only canvas, add `lv_canvas_blur_hor/ver` and rename `lv_canvas_rotate` to `lv_canvas_transform`
- `textarea`: If available in the font use bullet (`U+2022`) character in text area password 

### New object types
- `lv_objmask`: masks can be added to it. The children will be masked accordingly. 

### Others
- Change the built-in fonts to [Montserrat](https://fonts.google.com/specimen/Montserrat) and add built-in fonts from 12 px to 48 px for every 2nd size.
- Add example CJK and Arabic/Persian/Hebrew built-in font
- Add ° and "bullet" to the built-in fonts
- Add Arabic/Persian script support: change the character according to its position in the text. 
- Add `playback_time` to animations.
- Add `repeat_count` to animations instead of the current "repeat forever".
- Replace `LV_LAYOUT_PRETTY` with `LV_LAYOUT_PRETTY_TOP/MID/BOTTOM`

### Demos
- [lv_examples](https://github.com/littlevgl/lv_examples) was reworked and new examples and demos were added

### New release policy
- Maintain this Changelog for every release
- Save old major version in new branches. E.g. `release/v6`
- Merge new features and fixes directly into `master` and release a patch or minor releases every 2 weeks.

### Migrating from v6 to v7
- First and foremost, create a new `lv_conf.h` based on `lv_conf_templ.h`.
- To try the new version it suggested using a simulator project and see the examples.
- If you have a running project, the most difficult part of the migration is updating to the new style system. Unfortunately, there is no better way than manually updating to the new format.
- The other parts are mainly minor renames and refactoring as described above. 
>>>>>>> b539e6dc
<|MERGE_RESOLUTION|>--- conflicted
+++ resolved
@@ -1,191 +1,3 @@
-<<<<<<< HEAD
-# Changelog
-
-## v7.2.0 (planned on 04.08.2020)
-Available in the `dev` branch
-
-### New features
-- Add `LV_CALENDAR_WEEK_STARTS_MONDAY`
-- Add `lv_chart_set_x_start_point()` function - Set the index of the x-axis start point in the data array
-- Add `lv_chart_set_ext_array()` function - Set an external array of data points to use for the chart
-- Add `lv_chart_set_point_id()` function - Set an individual point value in the chart series directly based on index
-- Add `lv_chart_get_x_start_point()` function - Get the current index of the x-axis start point in the data array
-- Add `lv_chart_get_point_id()` function - Get an individual point value in the chart series directly based on index
-- Add `ext_buf_assigned` bit field to `lv_chart_series_t` structure - it's true if external buffer is assigned to series
-- Add `lv_chart_set_series_axis()` to assign series to primary or secondary axis
-- Add `lv_chart_set_y_range()` to allow setting range of secondary y axis (based on `lv_chart_set_range` but extended with an axis parameter)
-- Allow setting different font for the selected text in `lv_roller`
-- Add `theme->apply_cb` to replace `theme->apply_xcb` to make it compatible with the MicroPython binding
-- Add `lv_theme_set_base()` to allow easy extension of built-in (or any) themes
-- Add `lv_obj_align_x()` and `lv_obj_align_y()` functions
-- Add `lv_obj_align_origo_x()` and `lv_obj_align_origo_y()` functions
-- Support compressed fonts without pre-filter to gain some speed by sacrificing some memory
-
-## v7.1.0 (planned on 07.07.2020)
-*Available in the `master` branch*
-
-### New features
-- Add `focus_parent` attribute to `lv_obj`
-- Allow using buttons in encoder input device
-- Add lv_btnmatrix_set/get_align capability
-- DMA2D: Remove dependency on ST CubeMX HAL
-- Added `max_used` propriety to `lv_mem_monitor_t` struct
-- In `lv_init` test if the the strings are UTF-8 encoded.
-- Add `user_data` to themes
-- Add LV_BIG_ENDIAN_SYSTEM flag to lv_conf.h in order to fix displaying images on big endian systems.
-
-### Bugfixes
-- `lv_img` fix invalidation area when angle or zoom changes
-- Update the style handling to support Big endian MCUs
-- Change some methods to support big endian hardware.
-
-## v7.0.2 (16.06.2020)
-
-### Bugfixes
-- `lv_textarea` fix wrong cursor position when clicked after the last character
-- Change all text related indices from 16-bit to 32-bit integers throughout whole library. #1545
-- Fix gestures
-- Do not call `set_px_cb` for transparent pixel
-- Fix list button focus in material theme
-- Fix crash when the a text area is cleared with the backspace of a keyboard
-- Add version number to `lv_conf_template.h`
-- Add log in true double buffering mode with `set_px_cb`
-- `lv_dropdown`: fix missing `LV_EVENT_VALUE_CHANGED` event when used with encoder
-- `lv_tileview`: fix if not the {0;0} tile is created first
-- `lv_debug`: restructure to allow asserting in from `lv_misc` too
-- add assert if `_lv_mem_buf_get()` fails
-- `lv_textarea`: fix character delete in password mode
-- Update `LV_OPA_MIN` and `LV_OPA_MAX` to widen the opacity processed range
-- `lv_btnm` fix sending events for hidden buttons
-- `lv_gaguge` make `lv_gauge_set_angle_offset` offset the labels and needles too
-- Fix typo in the API `scrllable` -> `scrollable`
-- `tabview` by default allow auto expanding the page only to right and bottom (#1573)
-- fix crash when drawing gradient to the same color
-- chart: fix memory leak
-
-## v7.0.1 (01.06.2020)
-
-### Bugfixes
-- Make the Microptyhon working by adding the required variables as GC_ROOT
-- Prefix some internal API functions with `_` to reduce the API of LVGL 
-- Fix built-in SimSun CJK font
-- Fix UTF-8 encoding when `LV_USE_ARABIC_PERSIAN_CHARS` is enabled
-- Fix DMA2D usage when 32 bit images directly blended
-- Fix lv_roller in infinite mode when used with encoder
-- Add `lv_theme_get_color_secondary()`
-- Add `LV_COLOR_MIX_ROUND_OFS` to adjust color mixing to make it compatible with the GPU
-- Improve DMA2D blending
-- Remove memcpy from `lv_ll` (caused issues with some optimization settings)
-- `lv_chart` fix X tick drawing
-- Fix vertical dashed line drawing
-- Some additonal minor fixes and formattings
-
-## v7.0.0 (18.05.2020)
-
-### Documentation
-The docs for v7 is available at https://docs.littlevgl.com/v7/en/html/index.html
-
-### Legal changes
-
-The name of the project is changed to LVGL and the new website is on https://lvgl.io
-
-LVGL remains free under the same conditions (MIT license) and a company is created to manage LVGL and offer services.
-
-
-### New drawing system
-Complete rework of LVGL's draw engine to use "masks" for more advanced and higher quality graphical effects. 
-A possible use-case of this system is to remove the overflowing content from the rounded edges.
-It also allows drawing perfectly anti-aliased circles, lines, and arcs.
-Internally, the drawings happen by defining masks (such as rounded rectangle, line, angle). 
-When something is drawn the currently active masks can make some pixels transparent. 
-For example, rectangle borders are drawn by using 2 rectangle masks: one mask removes the inner part and another the outer part. 
-
-The API in this regard remained the same but some new functions were added:
-- `lv_img_set_zoom`: set image object's zoom factor
-- `lv_img_set_angle`: set image object's angle without using canvas
-- `lv_img_set_pivot`: set the pivot point of rotation
-
-
-The new drawing engine brought new drawing features too. They are highlighted in the "style" section.
-
-### New style system
-The old style system is replaced with a new more flexible and lightweighted one. 
-It uses an approach similar to CSS: support cascading styles, inheriting properties and local style properties per object. 
-As part of these updates, a lot of objects were reworked and the APIs have been changed. 
-
-- more shadows options: *offset* and *spread*
-- gradient stop position to shift the gradient area and horizontal gradient 
-- `LV_BLEND_MODE_NORMAL/ADDITIVE/SUBTRACTIVE` blending modes
-- *clip corner*: crop the content on the rounded corners
-- *text underline* and *strikethrough*
-- dashed vertical and horizontal lines (*dash gap*, *dash_width*)
-- *outline*: a border-like part drawn out of the background. Can have spacing to the background.
-- *pattern*: display and image in the middle of the background or repeat it
-- *value* display a text which is stored in the style. It can be used e.g. as a lighweighted text on buttons too.
-- *margin*: similar to *padding* but used to keep space outside of the object
-
-Read the [Style](https://docs.littlevgl.com/v7/en/html/overview/style.html) section of the documentation to learn how the new styles system works.
-
-### GPU integration
-To better utilize GPUs, from this version GPU usage can be integrated into LVGL. In `lv_conf.h` any supported GPUs can be enabled with a single configuration option.
-
-Right now, only ST's DMA2D (Chrom-ART) is integrated. More will in the upcoming releases.
-
-### Renames
-The following object types are renamed:
-- sw -> switch
-- ta -> textarea
-- cb -> checkbox
-- lmeter -> linemeter
-- mbox -> msgbox
-- ddlist -> dropdown
-- btnm -> btnmatrix
-- kb -> keyboard
-- preload -> spinner
-- lv_objx folder -> lv_widgets
-- LV_FIT_FILL -> LV_FIT_PARENT
-- LV_FIT_FLOOD -> LV_FLOOD_MAX
-- LV_LAYOUT_COL_L/M/R -> LV_LAYOUT_COLUMN_LEFT/MID/RIGHT
-- LV_LAYOUT_ROW_T/M/B -> LV_LAYOUT_ROW_TOP/MID/BOTTOM
-
-### Reworked and improved object
-- `dropdown`: Completely reworked. Now creates a separate list when opened and can be dropped to down/up/left/right.
-- `label`: `body_draw` is removed, instead, if its style has a visible background/border/shadow etc it will be drawn. Padding really makes the object larger (not just virtually as before)
-- `arc`: can draw bacground too.
-- `btn`: doesn't store styles for each state because it's done naturally in the new style system.
-- `calendar`: highlight the pressed datum. The used styles are changed: use `LV_CALENDAR_PART_DATE` normal for normal dates, checked for highlighted, focused for today, pressed for the being pressed. (checked+pressed, focused+pressed also work)
-- `chart`: only has `LINE` and `COLUMN` types because with new styles all the others can be described. LV_CHART_PART_SERIES sets the style of the series. bg_opa > 0 draws an area in LINE mode. `LV_CHART_PART_SERIES_BG` also added to set a different style for the series area. Padding in `LV_CHART_PART_BG` makes the series area smaller, and it ensures space for axis labels/numbers.
-- `linemeter`, `gauge`: can have background if the related style properties are set. Padding makes the scale/lines smaller. scale_border_width and scale_end_border_width allow to draw an arc on the outer part of the scale lines.
-- `gauge`: `lv_gauge_set_needle_img` allows use image as needle
-- `canvas`: allow drawing to true color alpha and alpha only canvas, add `lv_canvas_blur_hor/ver` and rename `lv_canvas_rotate` to `lv_canvas_transform`
-- `textarea`: If available in the font use bullet (`U+2022`) character in text area password 
-
-### New object types
-- `lv_objmask`: masks can be added to it. The children will be masked accordingly. 
-
-### Others
-- Change the built-in fonts to [Montserrat](https://fonts.google.com/specimen/Montserrat) and add built-in fonts from 12 px to 48 px for every 2nd size.
-- Add example CJK and Arabic/Persian/Hebrew built-in font
-- Add ° and "bullet" to the built-in fonts
-- Add Arabic/Persian script support: change the character according to its position in the text. 
-- Add `playback_time` to animations.
-- Add `repeat_count` to animations instead of the current "repeat forever".
-- Replace `LV_LAYOUT_PRETTY` with `LV_LAYOUT_PRETTY_TOP/MID/BOTTOM`
-
-### Demos
-- [lv_examples](https://github.com/littlevgl/lv_examples) was reworked and new examples and demos were added
-
-### New release policy
-- Maintain this Changelog for every release
-- Save old major version in new branches. E.g. `release/v6`
-- Merge new features and fixes directly into `master` and release a patch or minor releases every 2 weeks.
-
-### Migrating from v6 to v7
-- First and foremost, create a new `lv_conf.h` based on `lv_conf_templ.h`.
-- To try the new version it suggested using a simulator project and see the examples.
-- If you have a running project, the most difficult part of the migration is updating to the new style system. Unfortunately, there is no better way than manually updating to the new format.
-- The other parts are mainly minor renames and refactoring as described above. 
-=======
 # Changelog
 
 ## v7.2.0 (planned on 04.08.2020)
@@ -373,5 +185,4 @@
 - First and foremost, create a new `lv_conf.h` based on `lv_conf_templ.h`.
 - To try the new version it suggested using a simulator project and see the examples.
 - If you have a running project, the most difficult part of the migration is updating to the new style system. Unfortunately, there is no better way than manually updating to the new format.
-- The other parts are mainly minor renames and refactoring as described above. 
->>>>>>> b539e6dc
+- The other parts are mainly minor renames and refactoring as described above. 