# Changelog

<<<<<<< HEAD
## v7.7.0 (06.10.2020)

### New features
- Add PXP GPU support (for NXP MCUs)
- Allow max. 16 cell types for table
- Add `lv_table_set_text_fmt()`
- Use margin on calendar header to set distances and padding to the size of the header.

### Bugfixes
=======
## v7.6.1 (06.10.2020)

### Bugfixes
- Fix BIDI support in dropdown list
- Fix copying base dir in `lv_obj_create`
- Handle sub pixel rendering in font loader
- Fix transitions with style caching
>>>>>>> 0b1590d9

## v7.6.0 (22.09.2020)

### New features
- Check whether any style property has changed on a state change to decide if any redraw is required

### Bugfixes
- Fix selection of options with non-ASCII letters in dropdown list 
- Fix font loader to support LV_FONT_FMT_TXT_LARGE

## v7.5.0 (15.09.2020)

### New features
- Add `clean_dcache_cb` and `lv_disp_clean_dcache` to enable users to use their own cache management function
- Add `gpu_wait_cb` to wait until the GPU is working. It allows to run CPU a wait only when the rendered data is needed.
- Add 10px and 8ox built in fonts

### Bugfixes
- Fix unexpeted DEFOCUS on lv_page when clicking to bg after the scrollable
- Fix `lv_obj_del` and `lv_obj_clean` if the children list changed during deletion.
- Adjust button matrix button width to include padding when spanning multiple units.
- Add rounding to btnmatrix line height calculation
- Add `decmopr_buf` to GC roots
- Fix divisioin by zero in draw_pattern (lv_draw_rect.c) if the image or letter is not found
- Fix drawing images with 1 px height or width

## v7.4.0 (01.09.2020)

The main new features of v7.4 are run-time font loading, style caching and arc knob with value setting by click.

### New features
- Add `lv_font_load()` function - Loads a `lv_font_t` object from a binary font file
- Add `lv_font_free()` function - Frees the memory allocated by the `lv_font_load()` function
- Add style caching to reduce acces time of properties with default value
- arc: add set value by click feature
- arc: add `LV_ARC_PART_KNOB` similarly to slider
- send gestures even if the the obejct was dragged. User can check dragging with `lv_indev_is_dragging(lv_indev_act())` in the event function. 

### Bugfixes
- Fix color bleeding on border drawing
- Fix using 'LV_SCROLLBAR_UNHIDE' after 'LV_SCROLLBAR_ON'
- Fix croping of last column/row if an image is zoomed
- Fix zooming and rotateing mosaic images
- Fix deleting tabview with LEFT/RIGHT tab position
- Fix btnmatrix to not send event when CLICK_TRIG = true and the cursor slid from a pressed button
- Fix roller width if selected text is larger than the normal

## v7.3.1 (18.08.2020)

### Bugfixes
- Fix drawing value string twice
- Rename  `lv_chart_clear_serie` to `lv_chart_clear_series` and `lv_obj_align_origo` to `lv_obj_align_mid`
- Add linemeter's mirror feature again
- Fix text decor (udnerline strikethrough) with older versions of font converter
- Fix setting local style property multiple times 
- Add missing background drawing and radius handling to image button
- Allow adding extra label to list buttons
- Fix crash if `lv_table_set_col_cnt` is called before `lv_table_set_row_cnt` for the first time
- Fix overflow in large image transformations
- Limit extra button click area of button matrix's buttons. With large paddings it was counter intuitive. (Gaps are mapped to button when clicked).
- Fix `lv_btnmatrix_set_one_check` not forcing exactly one button to be checked
- Fix color picker invalidation in rectangle mode
- Init disabled days to gray color in calendar

## v7.3.0 (04.08.2020)

### New features
- Add `lv_task_get_next`
- Add `lv_event_send_refresh`, `lv_event_send_refresh_recursive` to easily send `LV_EVENT_REFRESH` to object
- Add `lv_tabview_set_tab_name()` function - used to change a tab's name
- Add `LV_THEME_MATERIAL_FLAG_NO_TRANSITION` and `LV_THEME_MATERIAL_FLAG_NO_FOCUS` flags
- Reduce code size by adding: `LV_USE_FONT_COMPRESSED` and `LV_FONT_USE_SUBPX` and applying some optimization
- Add `LV_MEMCPY_MEMSET_STD` to use standard `memcpy` and `memset`

### Bugfixes
- Do not print warning for missing glyph if its height OR width is zero.
- Prevent duplicated sending of `LV_EVENT_INSERT` from text area
- Tidy outer edges of cpicker widget.
- Remove duplicated lines from `lv_tabview_add_tab`
- btnmatrix: hadle combined states of buttons (e.g. chacked + disabled)
- textarea: fix typo in lv_textarea_set_sscrollbar_mode
- gauge: fix image needle drawing
- fix using freed memory in _lv_style_list_remove_style


## v7.2.0 (21.07.2020)

### New features
- Add screen transitions with `lv_scr_load_anim()`
- Add display background color, wallpaper and opacity. Shown when the screen is transparent. Can be used with `lv_disp_set_bg_opa/color/image()`.
- Add `LV_CALENDAR_WEEK_STARTS_MONDAY`
- Add `lv_chart_set_x_start_point()` function - Set the index of the x-axis start point in the data array
- Add `lv_chart_set_ext_array()` function - Set an external array of data points to use for the chart
- Add `lv_chart_set_point_id()` function - Set an individual point value in the chart series directly based on index
- Add `lv_chart_get_x_start_point()` function - Get the current index of the x-axis start point in the data array
- Add `lv_chart_get_point_id()` function - Get an individual point value in the chart series directly based on index
- Add `ext_buf_assigned` bit field to `lv_chart_series_t` structure - it's true if external buffer is assigned to series
- Add `lv_chart_set_series_axis()` to assign series to primary or secondary axis
- Add `lv_chart_set_y_range()` to allow setting range of secondary y axis (based on `lv_chart_set_range` but extended with an axis parameter)
- Allow setting different font for the selected text in `lv_roller`
- Add `theme->apply_cb` to replace `theme->apply_xcb` to make it compatible with the MicroPython binding
- Add `lv_theme_set_base()` to allow easy extension of built-in (or any) themes
- Add `lv_obj_align_x()` and `lv_obj_align_y()` functions
- Add `lv_obj_align_origo_x()` and `lv_obj_align_origo_y()` functions

### Bugfixes
- `tileview` fix navigation when not screen sized
- Use 14px font by default to for better compatibility with smaller displays 
- `linemeter` fix conversation of current value to "level"
- Fix drawing on right border
- Set the cursor image non clickable by default
- Improve mono theme when used with keyboard or encoder

## v7.1.0 (07.07.2020)

### New features
- Add `focus_parent` attribute to `lv_obj`
- Allow using buttons in encoder input device
- Add lv_btnmatrix_set/get_align capability
- DMA2D: Remove dependency on ST CubeMX HAL
- Added `max_used` propriety to `lv_mem_monitor_t` struct
- In `lv_init` test if the the strings are UTF-8 encoded.
- Add `user_data` to themes
- Add LV_BIG_ENDIAN_SYSTEM flag to lv_conf.h in order to fix displaying images on big endian systems.
- Add inline function lv_checkbox_get_state(const lv_obj_t * cb) to extend the checkbox functionality.
- Add inline function lv_checkbox_set_state(const lv_obj_t * cb, lv_btn_state_t state ) to extend the checkbox functionality.

### Bugfixes
- `lv_img` fix invalidation area when angle or zoom changes
- Update the style handling to support Big endian MCUs
- Change some methods to support big endian hardware.
- remove use of c++ keyword 'new' in parameter of function lv_theme_set_base().
- Add LV_BIG_ENDIAN_SYSTEM flag to lv_conf.h in order to fix displaying images on big endian systems.
- Fix inserting chars in text area in big endian hardware.

## v7.0.2 (16.06.2020)

### Bugfixes
- `lv_textarea` fix wrong cursor position when clicked after the last character
- Change all text related indices from 16-bit to 32-bit integers throughout whole library. #1545
- Fix gestures
- Do not call `set_px_cb` for transparent pixel
- Fix list button focus in material theme
- Fix crash when the a text area is cleared with the backspace of a keyboard
- Add version number to `lv_conf_template.h`
- Add log in true double buffering mode with `set_px_cb`
- `lv_dropdown`: fix missing `LV_EVENT_VALUE_CHANGED` event when used with encoder
- `lv_tileview`: fix if not the {0;0} tile is created first
- `lv_debug`: restructure to allow asserting in from `lv_misc` too
- add assert if `_lv_mem_buf_get()` fails
- `lv_textarea`: fix character delete in password mode
- Update `LV_OPA_MIN` and `LV_OPA_MAX` to widen the opacity processed range
- `lv_btnm` fix sending events for hidden buttons
- `lv_gaguge` make `lv_gauge_set_angle_offset` offset the labels and needles too
- Fix typo in the API `scrllable` -> `scrollable`
- `tabview` by default allow auto expanding the page only to right and bottom (#1573)
- fix crash when drawing gradient to the same color
- chart: fix memory leak
- `img`: improve hit test for transformed images

## v7.0.1 (01.06.2020)

### Bugfixes
- Make the Microptyhon working by adding the required variables as GC_ROOT
- Prefix some internal API functions with `_` to reduce the API of LVGL 
- Fix built-in SimSun CJK font
- Fix UTF-8 encoding when `LV_USE_ARABIC_PERSIAN_CHARS` is enabled
- Fix DMA2D usage when 32 bit images directly blended
- Fix lv_roller in infinite mode when used with encoder
- Add `lv_theme_get_color_secondary()`
- Add `LV_COLOR_MIX_ROUND_OFS` to adjust color mixing to make it compatible with the GPU
- Improve DMA2D blending
- Remove memcpy from `lv_ll` (caused issues with some optimization settings)
- `lv_chart` fix X tick drawing
- Fix vertical dashed line drawing
- Some additonal minor fixes and formattings

## v7.0.0 (18.05.2020)

### Documentation
The docs for v7 is available at https://docs.littlevgl.com/v7/en/html/index.html

### Legal changes

The name of the project is changed to LVGL and the new website is on https://lvgl.io

LVGL remains free under the same conditions (MIT license) and a company is created to manage LVGL and offer services.


### New drawing system
Complete rework of LVGL's draw engine to use "masks" for more advanced and higher quality graphical effects. 
A possible use-case of this system is to remove the overflowing content from the rounded edges.
It also allows drawing perfectly anti-aliased circles, lines, and arcs.
Internally, the drawings happen by defining masks (such as rounded rectangle, line, angle). 
When something is drawn the currently active masks can make some pixels transparent. 
For example, rectangle borders are drawn by using 2 rectangle masks: one mask removes the inner part and another the outer part. 

The API in this regard remained the same but some new functions were added:
- `lv_img_set_zoom`: set image object's zoom factor
- `lv_img_set_angle`: set image object's angle without using canvas
- `lv_img_set_pivot`: set the pivot point of rotation


The new drawing engine brought new drawing features too. They are highlighted in the "style" section.

### New style system
The old style system is replaced with a new more flexible and lightweighted one. 
It uses an approach similar to CSS: support cascading styles, inheriting properties and local style properties per object. 
As part of these updates, a lot of objects were reworked and the APIs have been changed. 

- more shadows options: *offset* and *spread*
- gradient stop position to shift the gradient area and horizontal gradient 
- `LV_BLEND_MODE_NORMAL/ADDITIVE/SUBTRACTIVE` blending modes
- *clip corner*: crop the content on the rounded corners
- *text underline* and *strikethrough*
- dashed vertical and horizontal lines (*dash gap*, *dash_width*)
- *outline*: a border-like part drawn out of the background. Can have spacing to the background.
- *pattern*: display and image in the middle of the background or repeat it
- *value* display a text which is stored in the style. It can be used e.g. as a lighweighted text on buttons too.
- *margin*: similar to *padding* but used to keep space outside of the object

Read the [Style](https://docs.littlevgl.com/v7/en/html/overview/style.html) section of the documentation to learn how the new styles system works.

### GPU integration
To better utilize GPUs, from this version GPU usage can be integrated into LVGL. In `lv_conf.h` any supported GPUs can be enabled with a single configuration option.

Right now, only ST's DMA2D (Chrom-ART) is integrated. More will in the upcoming releases.

### Renames
The following object types are renamed:
- sw -> switch
- ta -> textarea
- cb -> checkbox
- lmeter -> linemeter
- mbox -> msgbox
- ddlist -> dropdown
- btnm -> btnmatrix
- kb -> keyboard
- preload -> spinner
- lv_objx folder -> lv_widgets
- LV_FIT_FILL -> LV_FIT_PARENT
- LV_FIT_FLOOD -> LV_FLOOD_MAX
- LV_LAYOUT_COL_L/M/R -> LV_LAYOUT_COLUMN_LEFT/MID/RIGHT
- LV_LAYOUT_ROW_T/M/B -> LV_LAYOUT_ROW_TOP/MID/BOTTOM

### Reworked and improved object
- `dropdown`: Completely reworked. Now creates a separate list when opened and can be dropped to down/up/left/right.
- `label`: `body_draw` is removed, instead, if its style has a visible background/border/shadow etc it will be drawn. Padding really makes the object larger (not just virtually as before)
- `arc`: can draw bacground too.
- `btn`: doesn't store styles for each state because it's done naturally in the new style system.
- `calendar`: highlight the pressed datum. The used styles are changed: use `LV_CALENDAR_PART_DATE` normal for normal dates, checked for highlighted, focused for today, pressed for the being pressed. (checked+pressed, focused+pressed also work)
- `chart`: only has `LINE` and `COLUMN` types because with new styles all the others can be described. LV_CHART_PART_SERIES sets the style of the series. bg_opa > 0 draws an area in LINE mode. `LV_CHART_PART_SERIES_BG` also added to set a different style for the series area. Padding in `LV_CHART_PART_BG` makes the series area smaller, and it ensures space for axis labels/numbers.
- `linemeter`, `gauge`: can have background if the related style properties are set. Padding makes the scale/lines smaller. scale_border_width and scale_end_border_width allow to draw an arc on the outer part of the scale lines.
- `gauge`: `lv_gauge_set_needle_img` allows use image as needle
- `canvas`: allow drawing to true color alpha and alpha only canvas, add `lv_canvas_blur_hor/ver` and rename `lv_canvas_rotate` to `lv_canvas_transform`
- `textarea`: If available in the font use bullet (`U+2022`) character in text area password 

### New object types
- `lv_objmask`: masks can be added to it. The children will be masked accordingly. 

### Others
- Change the built-in fonts to [Montserrat](https://fonts.google.com/specimen/Montserrat) and add built-in fonts from 12 px to 48 px for every 2nd size.
- Add example CJK and Arabic/Persian/Hebrew built-in font
- Add ° and "bullet" to the built-in fonts
- Add Arabic/Persian script support: change the character according to its position in the text. 
- Add `playback_time` to animations.
- Add `repeat_count` to animations instead of the current "repeat forever".
- Replace `LV_LAYOUT_PRETTY` with `LV_LAYOUT_PRETTY_TOP/MID/BOTTOM`

### Demos
- [lv_examples](https://github.com/littlevgl/lv_examples) was reworked and new examples and demos were added

### New release policy
- Maintain this Changelog for every release
- Save old major version in new branches. E.g. `release/v6`
- Merge new features and fixes directly into `master` and release a patch or minor releases every 2 weeks.

### Migrating from v6 to v7
- First and foremost, create a new `lv_conf.h` based on `lv_conf_templ.h`.
- To try the new version it suggested using a simulator project and see the examples.
- If you have a running project, the most difficult part of the migration is updating to the new style system. Unfortunately, there is no better way than manually updating to the new format.
- The other parts are mainly minor renames and refactoring as described above. <|MERGE_RESOLUTION|>--- conflicted
+++ resolved
@@ -1,6 +1,6 @@
 # Changelog
 
-<<<<<<< HEAD
+
 ## v7.7.0 (06.10.2020)
 
 ### New features
@@ -10,7 +10,7 @@
 - Use margin on calendar header to set distances and padding to the size of the header.
 
 ### Bugfixes
-=======
+
 ## v7.6.1 (06.10.2020)
 
 ### Bugfixes
@@ -18,7 +18,7 @@
 - Fix copying base dir in `lv_obj_create`
 - Handle sub pixel rendering in font loader
 - Fix transitions with style caching
->>>>>>> 0b1590d9
+
 
 ## v7.6.0 (22.09.2020)
 
