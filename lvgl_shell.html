<html>
<<<<<<< HEAD
	<body >
=======
	<head>
		<style type="text/css">
			html, body {
			  margin: 0;

			  width: 100%;
			  height: 100%;
			  min-width: 100%;
			  min-height: 100%;
			}

			body {
			  display: flex;
			  align-items: center;
			  justify-content: center;
			}
		</style>
	</head>
	<body>
>>>>>>> efe9ebf6
		<p id="output" />
		<canvas id="canvas" width="800" height="480"></canvas>
		<script>
			var Module = {
				print: function(text) {
					console.log(text);
				},
				printErr: function(text) {
					console.error(text);
				},
				canvas: (function() {
					var canvas = document.getElementById('canvas');
					return canvas;
				})()
			};
		</script>
		{{{ SCRIPT }}}
	</body>
</html><|MERGE_RESOLUTION|>--- conflicted
+++ resolved
@@ -1,7 +1,4 @@
 <html>
-<<<<<<< HEAD
-	<body >
-=======
 	<head>
 		<style type="text/css">
 			html, body {
@@ -21,7 +18,6 @@
 		</style>
 	</head>
 	<body>
->>>>>>> efe9ebf6
 		<p id="output" />
 		<canvas id="canvas" width="800" height="480"></canvas>
 		<script>
