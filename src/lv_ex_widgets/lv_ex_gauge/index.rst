C
^

Simple Gauge 
""""""""""""""""

<<<<<<< HEAD
.. lv_example:: lv_ex_widgets/lv_ex_gauge/lv_ex_gauge_1
  :language: c
=======
.. image:: /lv_examples/src/lv_ex_widgets/lv_ex_gauge/lv_ex_gauge_1.png
  :alt: Simple Gauge example in LVGL

.. container:: toggle

    .. container:: header
    
      code

    .. literalinclude:: /lv_examples/src/lv_ex_widgets/lv_ex_gauge/lv_ex_gauge_1.c
      :language: c
>>>>>>> bd72798b

.. image:: /lv_examples/src/lv_ex_widgets/lv_ex_gauge/lv_ex_gauge_2.png
  :alt: Gauge with needle images in LVGL

.. container:: toggle

    .. container:: header
    
      code

    .. literalinclude:: /lv_examples/src/lv_ex_widgets/lv_ex_gauge/lv_ex_gauge_2.c
      :language: c
      
MicroPython
^^^^^^^^^^^

No examples yet.<|MERGE_RESOLUTION|>--- conflicted
+++ resolved
@@ -4,35 +4,12 @@
 Simple Gauge 
 """"""""""""""""
 
-<<<<<<< HEAD
 .. lv_example:: lv_ex_widgets/lv_ex_gauge/lv_ex_gauge_1
   :language: c
-=======
-.. image:: /lv_examples/src/lv_ex_widgets/lv_ex_gauge/lv_ex_gauge_1.png
-  :alt: Simple Gauge example in LVGL
 
-.. container:: toggle
+.. lv_example:: lv_ex_widgets/lv_ex_gauge/lv_ex_gauge_2
+  :language: c
 
-    .. container:: header
-    
-      code
-
-    .. literalinclude:: /lv_examples/src/lv_ex_widgets/lv_ex_gauge/lv_ex_gauge_1.c
-      :language: c
->>>>>>> bd72798b
-
-.. image:: /lv_examples/src/lv_ex_widgets/lv_ex_gauge/lv_ex_gauge_2.png
-  :alt: Gauge with needle images in LVGL
-
-.. container:: toggle
-
-    .. container:: header
-    
-      code
-
-    .. literalinclude:: /lv_examples/src/lv_ex_widgets/lv_ex_gauge/lv_ex_gauge_2.c
-      :language: c
-      
 MicroPython
 ^^^^^^^^^^^
 
