/**
 * @file lv_demo_widgets.c
 *
 */

/*********************
 *      INCLUDES
 *********************/
#include "../../lv_examples.h"
#include "lvgl/lvgl.h"
#include "lv_demo_widgets.h"

/*********************
 *      DEFINES
 *********************/

/**********************
 *      TYPEDEFS
 **********************/

/**********************
 *  STATIC PROTOTYPES
 **********************/
static void controls_create(lv_obj_t * parent);
static void visuals_create(lv_obj_t * parent);
static void selectors_create(lv_obj_t * parent);
static void slider_event_cb(lv_obj_t * slider, lv_event_t e);
static void ta_event_cb(lv_obj_t * ta, lv_event_t e);
static void kb_event_cb(lv_obj_t * ta, lv_event_t e);
static void bar_anim(lv_task_t * t);
static void arc_anim(lv_obj_t * arc, lv_anim_value_t value);
static void linemeter_anim(lv_obj_t * linemeter, lv_anim_value_t value);
static void gauge_anim(lv_obj_t * gauge, lv_anim_value_t value);;
static void table_event_cb(lv_obj_t * table, lv_event_t e);
static void spinbox_increment_event_cb(lv_obj_t * btn, lv_event_t e);
static void spinbox_decrement_event_cb(lv_obj_t * btn, lv_event_t e);
static void color_chg_event_cb(lv_obj_t * sw, lv_event_t e);
static void tab_changer_task_cb(lv_task_t * task);

/**********************
 *  STATIC VARIABLES
 **********************/
static lv_obj_t * tv;
static lv_obj_t * t1;
static lv_obj_t * t2;
static lv_obj_t * t3;
static lv_obj_t * kb;
static lv_obj_t * spinbox;

static lv_style_t style_box;

/**********************
 *      MACROS
 **********************/

/**********************
 *   GLOBAL FUNCTIONS
 **********************/

void lv_demo_widgets(void)
{
    tv = lv_tabview_create(lv_scr_act(), NULL);

    lv_disp_size_t disp_size = lv_disp_get_size_category(NULL);
    if(disp_size >= LV_DISP_SIZE_MEDIUM) {
        lv_obj_set_style_local_pad_left(tv, LV_TABVIEW_PART_TAB_BG, LV_STATE_DEFAULT, LV_HOR_RES / 2);
        lv_obj_t * sw = lv_switch_create(lv_scr_act(), NULL);
        lv_obj_set_event_cb(sw, color_chg_event_cb);
<<<<<<< HEAD
        lv_obj_set_pos(sw, LV_DPI / 35, LV_DPI / 35);
=======
        lv_obj_set_pos(sw, LV_DPX(10), LV_DPX(10));
>>>>>>> 611235c8
        lv_obj_set_style_local_value_str(sw, LV_SWITCH_PART_BG, LV_STATE_DEFAULT, "Dark");
        lv_obj_set_style_local_value_align(sw, LV_SWITCH_PART_BG, LV_STATE_DEFAULT, LV_ALIGN_OUT_RIGHT_MID);
        lv_obj_set_style_local_value_ofs_x(sw, LV_SWITCH_PART_BG, LV_STATE_DEFAULT, LV_DPI/35);
    }

    t1 = lv_tabview_add_tab(tv, "Controls");
    t2 = lv_tabview_add_tab(tv, "Visuals");
    t3 = lv_tabview_add_tab(tv, "Selectors");


    lv_style_init(&style_box);
    lv_style_set_value_align(&style_box, LV_STATE_DEFAULT, LV_ALIGN_OUT_TOP_LEFT);
<<<<<<< HEAD
    lv_style_set_value_ofs_y(&style_box, LV_STATE_DEFAULT, - LV_DPI / 20);
    lv_style_set_margin_top(&style_box, LV_STATE_DEFAULT, LV_DPI / 7);
=======
    lv_style_set_value_ofs_y(&style_box, LV_STATE_DEFAULT, - LV_DPX(10));
    lv_style_set_margin_top(&style_box, LV_STATE_DEFAULT, LV_DPX(30));
>>>>>>> 611235c8

    controls_create(t1);
    visuals_create(t2);
    selectors_create(t3);

//    lv_task_create(tab_changer_task_cb, 5000, LV_TASK_PRIO_LOW, NULL);
}

/**********************
 *   STATIC FUNCTIONS
 **********************/


static void controls_create(lv_obj_t * parent)
{
    lv_page_set_scrl_layout(parent, LV_LAYOUT_PRETTY_TOP);

<<<<<<< HEAD
    uint8_t div = 1;
    if(LV_HOR_RES > 480) div = 2;
    lv_coord_t grid_w = lv_page_get_width_grid(parent, div, 1);
=======
    lv_disp_size_t disp_size = lv_disp_get_size_category(NULL);
    lv_coord_t grid_w = lv_page_get_width_grid(parent, disp_size <= LV_DISP_SIZE_SMALL ? 1 : 2, 1);
>>>>>>> 611235c8

    static const char * btns[] = {"Cancel", "Ok", ""};

    lv_obj_t * m = lv_msgbox_create(lv_layer_top(), NULL);
    lv_msgbox_add_btns(m, btns);
    lv_obj_t * btnm = lv_msgbox_get_btnmatrix(m);
    lv_btnmatrix_set_btn_ctrl(btnm, 1, LV_BTNMATRIX_CTRL_CHECK_STATE);

<<<<<<< HEAD

    /*Add some extra top padding to make space for the box titles.*/
//    lv_obj_set_style_local_pad_top(parent, LV_PAGE_PART_SCRL, LV_STATE_DEFAULT, LV_DPI/4);

    lv_obj_t * h = lv_cont_create(parent, NULL);
//    lv_obj_set_style_local_pad_inner(h, LV_CONT_PART_MAIN, LV_STATE_DEFAULT, LV_DPI/4);
=======
    lv_obj_t * h = lv_cont_create(parent, NULL);
>>>>>>> 611235c8
    lv_cont_set_layout(h, LV_LAYOUT_PRETTY_MID);
    lv_obj_add_style(h, LV_CONT_PART_MAIN, &style_box);
    lv_obj_set_drag_parent(h, true);

    lv_obj_set_style_local_value_str(h, LV_CONT_PART_MAIN, LV_STATE_DEFAULT, "Basics");

    lv_cont_set_fit2(h, LV_FIT_NONE, LV_FIT_TIGHT);
    lv_obj_set_width(h, grid_w);
    lv_obj_t * btn = lv_btn_create(h, NULL);
    lv_btn_set_fit2(btn, LV_FIT_NONE, LV_FIT_TIGHT);
<<<<<<< HEAD
    lv_obj_set_width(btn, lv_obj_get_width_grid(h, 2, 1));
=======
    lv_obj_set_width(btn, lv_obj_get_width_grid(h, disp_size <= LV_DISP_SIZE_SMALL ? 1 : 2, 1));
>>>>>>> 611235c8
    lv_obj_t * label = lv_label_create(btn, NULL);
    lv_label_set_text(label ,"Button");

    btn = lv_btn_create(h, btn);
    lv_btn_toggle(btn);
    label = lv_label_create(btn, NULL);
    lv_label_set_text(label ,"Button");

    lv_switch_create(h, NULL);

    lv_checkbox_create(h, NULL);

<<<<<<< HEAD
    lv_coord_t max_w = lv_obj_get_width_fit(h);
=======
    lv_coord_t fit_w = lv_obj_get_width_fit(h);
>>>>>>> 611235c8

    lv_obj_t * slider = lv_slider_create(h, NULL);
    lv_slider_set_value(slider, 40, LV_ANIM_OFF);
    lv_obj_set_event_cb(slider, slider_event_cb);
<<<<<<< HEAD
    lv_obj_set_width_margin(slider, max_w);

    /*Use the knobs style value the display the current value in focused state*/
    lv_obj_set_style_local_margin_top(slider, LV_SLIDER_PART_BG, LV_STATE_DEFAULT, LV_DPI / 7);
    lv_obj_set_style_local_value_font(slider, LV_SLIDER_PART_KNOB, LV_STATE_DEFAULT, LV_THEME_DEFAULT_FONT_SMALL);
    lv_obj_set_style_local_value_ofs_y(slider, LV_SLIDER_PART_KNOB, LV_STATE_FOCUSED, - LV_DPI/8);
=======
    lv_obj_set_width_margin(slider, fit_w);

    /*Use the knobs style value the display the current value in focused state*/
    lv_obj_set_style_local_margin_top(slider, LV_SLIDER_PART_BG, LV_STATE_DEFAULT, LV_DPX(25));
    lv_obj_set_style_local_value_font(slider, LV_SLIDER_PART_KNOB, LV_STATE_DEFAULT, lv_theme_get_font_small());
    lv_obj_set_style_local_value_ofs_y(slider, LV_SLIDER_PART_KNOB, LV_STATE_FOCUSED, - LV_DPX(25));
>>>>>>> 611235c8
    lv_obj_set_style_local_value_opa(slider, LV_SLIDER_PART_KNOB, LV_STATE_DEFAULT, LV_OPA_TRANSP);
    lv_obj_set_style_local_value_opa(slider, LV_SLIDER_PART_KNOB, LV_STATE_FOCUSED, LV_OPA_COVER);
    lv_obj_set_style_local_transition_time(slider, LV_SLIDER_PART_KNOB, LV_STATE_DEFAULT, 300);
    lv_obj_set_style_local_transition_prop_5(slider, LV_SLIDER_PART_KNOB, LV_STATE_DEFAULT, LV_STYLE_VALUE_OFS_Y);
    lv_obj_set_style_local_transition_prop_6(slider, LV_SLIDER_PART_KNOB, LV_STATE_DEFAULT, LV_STYLE_VALUE_OPA);

<<<<<<< HEAD
    slider = lv_slider_create(h, NULL);
    lv_obj_set_width_margin(slider, max_w);
    lv_slider_set_type(slider, LV_SLIDER_TYPE_RANGE);
    lv_slider_set_value(slider, 70, LV_ANIM_OFF);
    lv_slider_set_left_value(slider, 30, LV_ANIM_OFF);
    lv_obj_set_style_local_margin_top(slider, LV_SLIDER_PART_BG, LV_STATE_DEFAULT, LV_DPI / 7);
    lv_obj_set_style_local_value_ofs_y(slider, LV_SLIDER_PART_INDIC, LV_STATE_DEFAULT, - LV_DPI / 8);
    lv_obj_set_style_local_value_font(slider, LV_SLIDER_PART_INDIC, LV_STATE_DEFAULT, LV_THEME_DEFAULT_FONT_SMALL);
    lv_obj_set_style_local_value_opa(slider, LV_SLIDER_PART_INDIC, LV_STATE_DEFAULT, LV_OPA_COVER);
    lv_obj_set_event_cb(slider, slider_event_cb);
    lv_event_send(slider, LV_EVENT_VALUE_CHANGED, NULL);      /*To refresh the text*/
    if(lv_obj_get_width(slider) > max_w) lv_obj_set_width(slider, max_w);
=======
    slider = lv_slider_create(h, slider);
    lv_slider_set_type(slider, LV_SLIDER_TYPE_RANGE);
    lv_slider_set_value(slider, 70, LV_ANIM_OFF);
    lv_slider_set_left_value(slider, 30, LV_ANIM_OFF);
    lv_obj_set_style_local_value_ofs_y(slider, LV_SLIDER_PART_INDIC, LV_STATE_DEFAULT, - LV_DPX(25));
    lv_obj_set_style_local_value_font(slider, LV_SLIDER_PART_INDIC, LV_STATE_DEFAULT, lv_theme_get_font_small());
    lv_obj_set_style_local_value_opa(slider, LV_SLIDER_PART_INDIC, LV_STATE_DEFAULT, LV_OPA_COVER);
    lv_obj_set_event_cb(slider, slider_event_cb);
    lv_event_send(slider, LV_EVENT_VALUE_CHANGED, NULL);      /*To refresh the text*/
    if(lv_obj_get_width(slider) > fit_w) lv_obj_set_width(slider, fit_w);
>>>>>>> 611235c8

    h = lv_cont_create(parent, h);
    lv_cont_set_fit(h, LV_FIT_NONE);
    lv_obj_set_style_local_value_str(h, LV_CONT_PART_MAIN, LV_STATE_DEFAULT, "Text input");
    lv_obj_set_style_local_pad_inner(h, LV_CONT_PART_MAIN, LV_STATE_DEFAULT, LV_DPI / 10);

    lv_obj_t * ta = lv_textarea_create(h, NULL);
    lv_cont_set_fit2(ta, LV_FIT_PARENT, LV_FIT_NONE);
    lv_textarea_set_text(ta, "");
    lv_textarea_set_placeholder_text(ta, "E-mail address");
    lv_textarea_set_one_line(ta, true);
    lv_textarea_set_cursor_hidden(ta, true);
    lv_obj_set_event_cb(ta, ta_event_cb);

    ta = lv_textarea_create(h, ta);
    lv_textarea_set_pwd_mode(ta, true);
    lv_textarea_set_placeholder_text(ta, "Password");

    ta = lv_textarea_create(h, NULL);
    lv_cont_set_fit2(ta, LV_FIT_PARENT, LV_FIT_NONE);
    lv_textarea_set_text(ta, "");
    lv_textarea_set_placeholder_text(ta, "Message");
    lv_textarea_set_cursor_hidden(ta, true);
    lv_obj_set_event_cb(ta, ta_event_cb);
    lv_cont_set_fit4(ta, LV_FIT_PARENT, LV_FIT_PARENT, LV_FIT_NONE, LV_FIT_PARENT);
}

static void visuals_create(lv_obj_t * parent)
{
    lv_page_set_scrl_layout(parent, LV_LAYOUT_PRETTY_TOP);

<<<<<<< HEAD
    uint8_t div = 1;
    lv_coord_t grid_h = lv_page_get_height_grid(parent, 1, 1);
    lv_coord_t grid_w = lv_page_get_width_grid(parent, div, 1);

    lv_obj_t * chart = lv_chart_create(parent, NULL);
    lv_obj_add_style(chart, LV_CHART_PART_BG, &style_box);
    lv_obj_set_drag_parent(chart, true);
    lv_obj_set_style_local_value_str(chart, LV_CONT_PART_MAIN, LV_STATE_DEFAULT, "Line chart");
    lv_obj_set_width_margin(chart, grid_w);
    lv_obj_set_height_margin(chart, grid_h);
=======
    lv_disp_size_t disp_size = lv_disp_get_size_category(NULL);

    lv_coord_t grid_h_chart = lv_page_get_height_grid(parent, 1, 1);
    lv_coord_t grid_w_chart = lv_page_get_width_grid(parent, disp_size <= LV_DISP_SIZE_LARGE ? 1 : 2, 1);

    lv_obj_t * chart = lv_chart_create(parent, NULL);
    lv_obj_add_style(chart, LV_CHART_PART_BG, &style_box);
    if(disp_size <= LV_DISP_SIZE_SMALL) {
        lv_obj_set_style_local_text_font(chart, LV_CHART_PART_SERIES_BG, LV_STATE_DEFAULT, lv_theme_get_font_small());

    }
    lv_obj_set_drag_parent(chart, true);
    lv_obj_set_style_local_value_str(chart, LV_CONT_PART_MAIN, LV_STATE_DEFAULT, "Line chart");
    lv_obj_set_width_margin(chart, grid_w_chart);
    lv_obj_set_height_margin(chart, grid_h_chart);
>>>>>>> 611235c8
    lv_chart_set_div_line_count(chart, 3, 0);
    lv_chart_set_point_count(chart, 8);
    lv_obj_set_style_local_pad_left(chart,  LV_CHART_PART_BG, LV_STATE_DEFAULT, 4 * (LV_DPI / 10));
    lv_obj_set_style_local_pad_bottom(chart,  LV_CHART_PART_BG, LV_STATE_DEFAULT, 3 * (LV_DPI / 10));
    lv_obj_set_style_local_pad_right(chart,  LV_CHART_PART_BG, LV_STATE_DEFAULT, 2 * (LV_DPI / 10));
    lv_obj_set_style_local_pad_top(chart,  LV_CHART_PART_BG, LV_STATE_DEFAULT, 2 * (LV_DPI / 10));
    lv_chart_set_y_tick_length(chart, 0, 0);
    lv_chart_set_x_tick_length(chart, 0, 0);
    lv_chart_set_y_tick_texts(chart, "600\n500\n400\n300\n200", 0, LV_CHART_AXIS_DRAW_LAST_TICK);
    lv_chart_set_x_tick_texts(chart, "Jan\nFeb\nMar\nApr\nMay\nJun\nJul\nAug", 0, LV_CHART_AXIS_DRAW_LAST_TICK);
    lv_chart_set_type(chart, LV_CHART_TYPE_LINE);
    lv_chart_series_t * s1 = lv_chart_add_series(chart, LV_THEME_DEFAULT_COLOR_PRIMARY);
    lv_chart_series_t * s2 = lv_chart_add_series(chart, LV_THEME_DEFAULT_COLOR_SECONDARY);

    lv_chart_set_next(chart, s1, 10);
    lv_chart_set_next(chart, s1, 90);
    lv_chart_set_next(chart, s1, 30);
    lv_chart_set_next(chart, s1, 60);
    lv_chart_set_next(chart, s1, 10);
    lv_chart_set_next(chart, s1, 90);
    lv_chart_set_next(chart, s1, 30);
    lv_chart_set_next(chart, s1, 60);
    lv_chart_set_next(chart, s1, 10);
    lv_chart_set_next(chart, s1, 90);

    lv_chart_set_next(chart, s2, 32);
    lv_chart_set_next(chart, s2, 66);
    lv_chart_set_next(chart, s2, 5);
    lv_chart_set_next(chart, s2, 47);
    lv_chart_set_next(chart, s2, 32);
    lv_chart_set_next(chart, s2, 32);
    lv_chart_set_next(chart, s2, 66);
    lv_chart_set_next(chart, s2, 5);
    lv_chart_set_next(chart, s2, 47);
    lv_chart_set_next(chart, s2, 66);
    lv_chart_set_next(chart, s2, 5);
    lv_chart_set_next(chart, s2, 47);

    lv_obj_t * chart2 = lv_chart_create(parent, chart);
    lv_chart_set_type(chart2, LV_CHART_TYPE_COLUMN);

    s1 = lv_chart_add_series(chart2, LV_THEME_DEFAULT_COLOR_PRIMARY);
    s2 = lv_chart_add_series(chart2, LV_THEME_DEFAULT_COLOR_SECONDARY);

    lv_chart_set_next(chart2, s1, 10);
    lv_chart_set_next(chart2, s1, 90);
    lv_chart_set_next(chart2, s1, 30);
    lv_chart_set_next(chart2, s1, 60);
    lv_chart_set_next(chart2, s1, 10);
    lv_chart_set_next(chart2, s1, 90);
    lv_chart_set_next(chart2, s1, 30);
    lv_chart_set_next(chart2, s1, 60);
    lv_chart_set_next(chart2, s1, 10);
    lv_chart_set_next(chart2, s1, 90);

    lv_chart_set_next(chart2, s2, 32);
    lv_chart_set_next(chart2, s2, 66);
    lv_chart_set_next(chart2, s2, 5);
    lv_chart_set_next(chart2, s2, 47);
    lv_chart_set_next(chart2, s2, 32);
    lv_chart_set_next(chart2, s2, 32);
    lv_chart_set_next(chart2, s2, 66);
    lv_chart_set_next(chart2, s2, 5);
    lv_chart_set_next(chart2, s2, 47);
    lv_chart_set_next(chart2, s2, 66);
    lv_chart_set_next(chart2, s2, 5);
    lv_chart_set_next(chart2, s2, 47);

<<<<<<< HEAD

    uint8_t div_meter = 1;
    if(LV_HOR_RES > 320) div_meter = 2;
    if(LV_HOR_RES > 600) div_meter = 3;
    lv_coord_t grid_w_meter = lv_page_get_width_grid(parent, div_meter, 1);
=======
    lv_coord_t grid_w_meter;
    if(disp_size <= LV_DISP_SIZE_SMALL) grid_w_meter = lv_page_get_width_grid(parent, 1, 1);
    else if(disp_size <= LV_DISP_SIZE_MEDIUM) grid_w_meter = lv_page_get_width_grid(parent, 2, 1);
    else grid_w_meter = lv_page_get_width_grid(parent, 3, 1);
>>>>>>> 611235c8

    lv_obj_t * lmeter = lv_linemeter_create(parent, NULL);
    lv_obj_set_drag_parent(lmeter, true);
    lv_linemeter_set_value(lmeter, 50);
    lv_obj_set_size(lmeter, grid_w_meter, grid_w_meter);
    lv_obj_add_style(lmeter, LV_LINEMETER_PART_MAIN, &style_box);
    lv_obj_set_style_local_value_str(lmeter, LV_LINEMETER_PART_MAIN, LV_STATE_DEFAULT, "Line meter");

    lv_obj_t * label = lv_label_create(lmeter, NULL);
    lv_obj_align(label, lmeter, LV_ALIGN_CENTER, 0, 0);
<<<<<<< HEAD
    lv_obj_set_style_local_text_font(label, LV_LABEL_PART_MAIN, LV_STATE_DEFAULT, LV_THEME_DEFAULT_FONT_TITLE);
=======
    lv_obj_set_style_local_text_font(label, LV_LABEL_PART_MAIN, LV_STATE_DEFAULT, lv_theme_get_font_title());
>>>>>>> 611235c8

    lv_anim_t a;
    lv_anim_init(&a);
    lv_anim_set_var(&a, lmeter);
    lv_anim_set_exec_cb(&a, (lv_anim_exec_xcb_t)linemeter_anim);
    lv_anim_set_values(&a, 0, 100);
    lv_anim_set_time(&a, 4000);
    lv_anim_set_playback_time(&a, 1000);
    lv_anim_set_repeat_count(&a, LV_ANIM_REPEAT_INFINIT);
    lv_anim_start(&a);


    lv_obj_t * gauge = lv_gauge_create(parent, NULL);
    lv_obj_set_drag_parent(gauge, true);
    lv_obj_set_size(gauge, grid_w_meter, grid_w_meter);
    lv_obj_add_style(gauge, LV_GAUGE_PART_MAIN, &style_box);
    lv_obj_set_style_local_value_str(gauge, LV_GAUGE_PART_MAIN, LV_STATE_DEFAULT, "Gauge");

    label = lv_label_create(gauge, label);
    lv_obj_align(label, gauge, LV_ALIGN_CENTER, 0, grid_w_meter / 3);

    lv_anim_set_var(&a, gauge);
    lv_anim_set_exec_cb(&a, (lv_anim_exec_xcb_t)gauge_anim);
    lv_anim_start(&a);

    lv_obj_t * arc = lv_arc_create(parent, NULL);
    lv_obj_set_drag_parent(arc, true);
    lv_arc_set_bg_angles(arc, 0, 360);
    lv_arc_set_rotation(arc, 270);
    lv_arc_set_angles(arc, 0, 0);
    lv_obj_set_size(arc,  grid_w_meter, grid_w_meter);
    lv_obj_add_style(arc, LV_ARC_PART_BG, &style_box);
    lv_obj_set_style_local_value_str(arc, LV_ARC_PART_BG, LV_STATE_DEFAULT, "Arc");

    label = lv_label_create(arc, label);
    lv_obj_align(label, arc, LV_ALIGN_CENTER, 0, 0);

    lv_anim_set_var(&a, arc);
    lv_anim_set_exec_cb(&a, (lv_anim_exec_xcb_t)arc_anim);
    lv_anim_set_values(&a, 0, 360);
    lv_anim_set_repeat_count(&a, LV_ANIM_REPEAT_INFINIT);
    lv_anim_start(&a);

    /*Create a bar and use the backgrounds value style property to display the current value*/
    lv_obj_t * bar_h = lv_cont_create(parent, NULL);
    lv_cont_set_fit2(bar_h, LV_FIT_NONE, LV_FIT_TIGHT);
    lv_obj_add_style(bar_h, LV_CONT_PART_MAIN, &style_box);
    lv_obj_set_style_local_value_str(bar_h, LV_CONT_PART_MAIN, LV_STATE_DEFAULT, "Bar");
<<<<<<< HEAD
    lv_obj_set_width(bar_h, lv_page_get_width_grid(parent, 3, 2));

    lv_obj_t * bar = lv_bar_create(bar_h, NULL);
    lv_obj_set_style_local_value_font(bar, LV_BAR_PART_BG, LV_STATE_DEFAULT, LV_THEME_DEFAULT_FONT_SMALL);
=======

    if(disp_size <= LV_DISP_SIZE_SMALL) lv_obj_set_width(bar_h, lv_page_get_width_grid(parent, 1, 1));
    else if(disp_size <= LV_DISP_SIZE_MEDIUM) lv_obj_set_width(bar_h, lv_page_get_width_grid(parent, 2, 1));
    else lv_obj_set_width(bar_h, lv_page_get_width_grid(parent, 3, 2));

    lv_obj_t * bar = lv_bar_create(bar_h, NULL);
    lv_obj_set_width(bar, lv_obj_get_width_fit(bar_h));
    lv_obj_set_style_local_value_font(bar, LV_BAR_PART_BG, LV_STATE_DEFAULT, lv_theme_get_font_small());
>>>>>>> 611235c8
    lv_obj_set_style_local_value_align(bar, LV_BAR_PART_BG, LV_STATE_DEFAULT, LV_ALIGN_OUT_BOTTOM_MID);
    lv_obj_set_style_local_value_ofs_y(bar, LV_BAR_PART_BG, LV_STATE_DEFAULT, LV_DPI / 20);
    lv_obj_set_style_local_margin_bottom(bar, LV_BAR_PART_BG, LV_STATE_DEFAULT, LV_DPI / 7);
    lv_obj_align(bar, NULL, LV_ALIGN_CENTER, 0, 0);

    lv_obj_t * led_h = lv_cont_create(parent, NULL);
    lv_cont_set_layout(led_h, LV_LAYOUT_PRETTY_MID);
<<<<<<< HEAD
    lv_obj_set_width(led_h, lv_page_get_width_grid(parent, 3, 1));
=======
    if(disp_size <= LV_DISP_SIZE_SMALL) lv_obj_set_width(led_h, lv_page_get_width_grid(parent, 1, 1));
    else if(disp_size <= LV_DISP_SIZE_MEDIUM) lv_obj_set_width(led_h, lv_page_get_width_grid(parent, 2, 1));
    else lv_obj_set_width(led_h, lv_page_get_width_grid(parent, 3, 1));

>>>>>>> 611235c8
    lv_obj_set_height(led_h, lv_obj_get_height(bar_h));
    lv_obj_add_style(led_h, LV_CONT_PART_MAIN, &style_box);
    lv_obj_set_drag_parent(led_h, true);
    lv_obj_set_style_local_value_str(led_h, LV_CONT_PART_MAIN, LV_STATE_DEFAULT, "LEDs");
<<<<<<< HEAD
    lv_obj_set_style_local_pad_left(led_h, LV_CONT_PART_MAIN, LV_STATE_DEFAULT, LV_DPI / 5);
    lv_obj_set_style_local_pad_right(led_h, LV_CONT_PART_MAIN, LV_STATE_DEFAULT, LV_DPI / 5 + 10);
=======
>>>>>>> 611235c8

    lv_obj_t * led = lv_led_create(led_h, NULL);
    lv_coord_t led_size = lv_obj_get_height_fit(led_h);
    lv_obj_set_size(led, led_size, led_size);
    lv_led_off(led);

    led = lv_led_create(led_h, led);
<<<<<<< HEAD
=======
    lv_led_set_bright(led, (LV_LED_BRIGHT_MAX - LV_LED_BRIGHT_MIN) / 2 + LV_LED_BRIGHT_MIN);

    led = lv_led_create(led_h, led);
>>>>>>> 611235c8
    lv_led_on(led);

    if(disp_size == LV_DISP_SIZE_MEDIUM) {
        lv_obj_add_protect(led_h, LV_PROTECT_POS);
        lv_obj_align(led_h, bar_h, LV_ALIGN_OUT_BOTTOM_MID, 0, lv_obj_get_style_margin_top(led_h, LV_OBJ_PART_MAIN) + lv_obj_get_style_pad_inner(parent, LV_PAGE_PART_SCRL));
    }

    lv_task_create(bar_anim, 100, LV_TASK_PRIO_LOW, bar);
}


static void selectors_create(lv_obj_t * parent)
{
    lv_page_set_scrl_layout(parent, LV_LAYOUT_PRETTY_MID);

<<<<<<< HEAD
    uint8_t div = 1;
    if(LV_HOR_RES > 480) div = 2;
    lv_coord_t grid_h = lv_page_get_height_grid(parent, 1, 1);
    lv_coord_t grid_w = lv_page_get_width_grid(parent, div, 1);

    lv_obj_t * cal = lv_calendar_create(parent, NULL);
    lv_obj_set_size(cal, LV_MATH_MIN(grid_h, grid_w), LV_MATH_MIN(grid_h, grid_w));

=======
    lv_disp_size_t disp_size = lv_disp_get_size_category(NULL);
    lv_coord_t grid_h = lv_page_get_height_grid(parent, 1, 1);
    lv_coord_t grid_w = lv_page_get_width_grid(parent, disp_size <= LV_DISP_SIZE_SMALL ? 1 : 2, 1);

    lv_obj_t * cal = lv_calendar_create(parent, NULL);
    lv_obj_set_drag_parent(cal, true);
    if(disp_size > LV_DISP_SIZE_SMALL) {
        lv_obj_set_size(cal, LV_MATH_MIN(grid_h, grid_w), LV_MATH_MIN(grid_h, grid_w));
    } else {
        lv_obj_set_size(cal, grid_w, grid_w);
        lv_obj_set_style_local_text_font(cal, LV_CALENDAR_PART_BG, LV_STATE_DEFAULT, &lv_font_montserrat_12);
    }
>>>>>>> 611235c8

    static lv_calendar_date_t hl[] = {
            {.year = 2020, .month = 1, .day = 5},
            {.year = 2020, .month = 1, .day = 9},
    };


    lv_obj_t * btn;
    lv_obj_t * h = lv_cont_create(parent, NULL);
<<<<<<< HEAD
    lv_obj_set_click(h, false);
    lv_obj_set_style_local_bg_opa(h, LV_CONT_PART_MAIN, LV_STATE_DEFAULT, LV_OPA_TRANSP);
    lv_obj_set_style_local_border_opa(h, LV_CONT_PART_MAIN, LV_STATE_DEFAULT, LV_OPA_TRANSP);
    lv_obj_set_style_local_pad_left(h, LV_CONT_PART_MAIN, LV_STATE_DEFAULT, 0);
    lv_obj_set_style_local_pad_right(h, LV_CONT_PART_MAIN, LV_STATE_DEFAULT, 0);
    lv_obj_set_size(h, LV_MATH_MIN(grid_h, grid_w), LV_MATH_MIN(grid_h, grid_w));
    lv_cont_set_layout(h, LV_LAYOUT_PRETTY_TOP);
=======
    if(disp_size > LV_DISP_SIZE_SMALL) {
        lv_obj_set_click(h, false);
        lv_obj_set_style_local_bg_opa(h, LV_CONT_PART_MAIN, LV_STATE_DEFAULT, LV_OPA_TRANSP);
        lv_obj_set_style_local_border_opa(h, LV_CONT_PART_MAIN, LV_STATE_DEFAULT, LV_OPA_TRANSP);
        lv_obj_set_style_local_pad_left(h, LV_CONT_PART_MAIN, LV_STATE_DEFAULT, 0);
        lv_obj_set_style_local_pad_right(h, LV_CONT_PART_MAIN, LV_STATE_DEFAULT, 0);
        lv_obj_set_style_local_pad_top(h, LV_CONT_PART_MAIN, LV_STATE_DEFAULT, 0);
        lv_obj_set_size(h, LV_MATH_MIN(grid_h, grid_w), LV_MATH_MIN(grid_h, grid_w));
        lv_cont_set_layout(h, LV_LAYOUT_PRETTY_TOP);
    } else {
        lv_cont_set_fit2(h, LV_FIT_NONE, LV_FIT_TIGHT);
        lv_obj_set_width(h, lv_page_get_width_fit(parent));
        lv_obj_set_drag_parent(h, true);
        lv_cont_set_layout(h, LV_LAYOUT_COLUMN_MID);
    }
>>>>>>> 611235c8


    lv_obj_t * roller = lv_roller_create(h, NULL);
    lv_obj_add_style(roller, LV_CONT_PART_MAIN, &style_box);
    lv_obj_set_style_local_value_str(roller, LV_CONT_PART_MAIN, LV_STATE_DEFAULT, "Roller");
    lv_roller_set_auto_fit(roller, false);
    lv_roller_set_align(roller, LV_LABEL_ALIGN_CENTER);
<<<<<<< HEAD
    lv_obj_set_width(roller, lv_obj_get_width_grid(h, 2, 1));


    lv_obj_t * dd = lv_dropdown_create(h, NULL);
    lv_obj_add_style(dd, LV_CONT_PART_MAIN, &style_box);
    lv_obj_set_style_local_value_str(dd, LV_CONT_PART_MAIN, LV_STATE_DEFAULT, "Dropdown list");
    lv_obj_set_width(dd, lv_obj_get_width_grid(h, 2, 1));
=======
    lv_obj_set_width(roller, lv_obj_get_width_grid(h, disp_size <= LV_DISP_SIZE_SMALL ? 1 : 2, 1));

    lv_obj_t * dd = lv_dropdown_create(h, NULL);
    lv_obj_add_style(dd, LV_CONT_PART_MAIN, &style_box);
    lv_obj_set_style_local_value_str(dd, LV_CONT_PART_MAIN, LV_STATE_DEFAULT, "Dropdown");
    lv_obj_set_width(dd, lv_obj_get_width_grid(h, disp_size <= LV_DISP_SIZE_SMALL ? 1 : 2, 1));
>>>>>>> 611235c8
    lv_dropdown_set_options(dd, "Alpha\nBravo\nCharlie\nDelta\nEcho\nFoxtrot\nGolf\nHotel\nIndia\nJuliette\nKilo\nLima\nMike\nNovember\n"
            "Oscar\nPapa\nQuebec\nRomeo\nSierra\nTango\nUniform\nVictor\nWhiskey\nXray\nYankee\nZulu");


    lv_obj_t * spinbox_holder = lv_cont_create(h, NULL);
<<<<<<< HEAD
//    lv_obj_reset_style_list(spinbox_holder, LV_CONT_PART_MAIN);
=======
>>>>>>> 611235c8
    lv_obj_set_style_local_bg_opa(spinbox_holder, LV_CONT_PART_MAIN, LV_STATE_DEFAULT, LV_OPA_TRANSP);
    lv_obj_set_style_local_border_opa(spinbox_holder, LV_CONT_PART_MAIN, LV_STATE_DEFAULT, LV_OPA_TRANSP);
    lv_obj_set_style_local_pad_top(spinbox_holder, LV_CONT_PART_MAIN, LV_STATE_DEFAULT, 0);
    lv_obj_set_style_local_pad_left(spinbox_holder, LV_CONT_PART_MAIN, LV_STATE_DEFAULT, 0);
<<<<<<< HEAD
    lv_obj_set_style_local_pad_right(spinbox_holder, LV_CONT_PART_MAIN, LV_STATE_DEFAULT, 115 * LV_DPI / 200);
=======
>>>>>>> 611235c8
    lv_obj_add_style(spinbox_holder, LV_CONT_PART_MAIN, &style_box);
    lv_obj_set_style_local_value_str(spinbox_holder, LV_CONT_PART_MAIN, LV_STATE_DEFAULT, "Spinbox");
    lv_cont_set_fit(spinbox_holder, LV_FIT_TIGHT);

    spinbox = lv_spinbox_create(spinbox_holder , NULL);
    lv_spinbox_set_range(spinbox, -999999, 999999);
    lv_spinbox_set_digit_format(spinbox, 6, 2);
<<<<<<< HEAD
    lv_obj_set_style_local_text_font(spinbox, LV_SPINBOX_PART_BG, LV_STATE_DEFAULT, LV_THEME_DEFAULT_FONT_SUBTITLE);
=======
    lv_obj_set_style_local_text_font(spinbox, LV_SPINBOX_PART_BG, LV_STATE_DEFAULT, lv_theme_get_font_subtitle());
>>>>>>> 611235c8
    lv_spinbox_step_prev(spinbox);
    lv_obj_set_width(spinbox, lv_obj_get_width(lv_textarea_get_label(spinbox)) + LV_DPI/8);
    lv_obj_align(spinbox, NULL, LV_ALIGN_CENTER, 0, 0);

    lv_coord_t spinbox_height = lv_obj_get_height(spinbox);
    btn = lv_btn_create(spinbox_holder, NULL);
    lv_obj_set_size(btn, spinbox_height, spinbox_height);
    lv_obj_align(btn, spinbox, LV_ALIGN_OUT_RIGHT_MID, 5, 0);
    lv_theme_apply(btn, LV_THEME_SPINBOX_BTN);
    lv_obj_set_style_local_value_str(btn, LV_BTN_PART_MAIN, LV_STATE_DEFAULT, LV_SYMBOL_PLUS);
    lv_obj_set_event_cb(btn, spinbox_increment_event_cb);
    btn = lv_btn_create(spinbox_holder, btn);
    lv_obj_align(btn, spinbox, LV_ALIGN_OUT_LEFT_MID, -5, 0);
    lv_obj_set_event_cb(btn, spinbox_decrement_event_cb);
    lv_obj_set_style_local_value_str(btn, LV_BTN_PART_MAIN, LV_STATE_DEFAULT, LV_SYMBOL_MINUS);


    lv_obj_t * list = lv_list_create(parent, NULL);
    lv_list_set_scroll_propagation(list, true);
    lv_obj_set_size(list, grid_w, grid_h);

    const char * txts[] = {LV_SYMBOL_SAVE, "Save", LV_SYMBOL_CUT, "Cut", LV_SYMBOL_COPY, "Copy",
            LV_SYMBOL_OK, "This is a quite long text to scroll on the list", LV_SYMBOL_EDIT, "Edit", LV_SYMBOL_WIFI, "Wifi",
            LV_SYMBOL_BLUETOOTH, "Bluetooth",  LV_SYMBOL_GPS, "GPS", LV_SYMBOL_USB, "USB",
            LV_SYMBOL_SD_CARD, "SD card", LV_SYMBOL_CLOSE, "Close", NULL};

    uint32_t i;
    for(i = 0; txts[i] != NULL; i += 2) {
        btn = lv_list_add_btn(list, txts[i], txts[i + 1]);
        lv_btn_set_checkable(btn, true);

        /*Make a button disabled*/
        if(i == 4) {
            lv_btn_set_state(btn, LV_BTN_STATE_DISABLED);
        }
    }

    lv_calendar_set_highlighted_dates(cal, hl, 2);
<<<<<<< HEAD


    static lv_style_t style_cell4;
    lv_style_init(&style_cell4);
    lv_style_set_bg_opa(&style_cell4, LV_STATE_DEFAULT, LV_OPA_50);
    lv_style_set_bg_color(&style_cell4, LV_STATE_DEFAULT, lv_color_hex3(0xaaa));

    lv_obj_t * page = lv_page_create(parent ,NULL);
    lv_obj_set_size(page, grid_w, grid_h);
    lv_coord_t table_w_max = lv_page_get_width_fit(page);

    lv_page_set_scroll_propagation(page, true);
    lv_cont_set_fit2(page, LV_FIT_TIGHT, LV_FIT_NONE);
    lv_page_set_scrl_fit(page, LV_FIT_TIGHT);

    lv_obj_t * table1 = lv_table_create(page, NULL);
    lv_obj_add_style(table1, LV_TABLE_PART_CELL4, &style_cell4);
    /*Clean the background style of the table because it is placed on a page*/
    lv_obj_clean_style_list(table1, LV_TABLE_PART_BG);
    lv_obj_set_drag_parent(table1, true);
    lv_obj_set_event_cb(table1, table_event_cb);
    lv_table_set_col_cnt(table1, 3);
    lv_table_set_col_width(table1, 0, LV_MATH_MAX(40, 1 * table_w_max  / 5));
    lv_table_set_col_width(table1, 1, LV_MATH_MAX(120, 2 * table_w_max / 5));
    lv_table_set_col_width(table1, 2, LV_MATH_MAX(120, 2 * table_w_max / 5));

    lv_table_set_cell_value(table1, 0, 0, "#");
    lv_table_set_cell_value(table1, 0, 1, "NAME");
    lv_table_set_cell_value(table1, 0, 2, "CITY");

    lv_table_set_cell_value(table1, 1, 0, "1");
    lv_table_set_cell_value(table1, 1, 1, "Mark");
    lv_table_set_cell_value(table1, 1, 2, "Moscow");

    lv_table_set_cell_value(table1, 2, 0, "2");
    lv_table_set_cell_value(table1, 2, 1, "Jacob");
    lv_table_set_cell_value(table1, 2, 2, "New York");

    lv_table_set_cell_value(table1, 3, 0, "3");
    lv_table_set_cell_value(table1, 3, 1, "John");
    lv_table_set_cell_value(table1, 3, 2, "Oslo");

    lv_table_set_cell_value(table1, 4, 0, "4");
    lv_table_set_cell_value(table1, 4, 1, "Emily");
    lv_table_set_cell_value(table1, 4, 2, "London");

    lv_table_set_cell_value(table1, 5, 0, "5");
    lv_table_set_cell_value(table1, 5, 1, "Samantha");
    lv_table_set_cell_value(table1, 5, 2, "Texas");

    lv_table_set_cell_value(table1, 6, 0, "6");
    lv_table_set_cell_value(table1, 6, 1, "George");
    lv_table_set_cell_value(table1, 6, 2, "Athen");




=======
>>>>>>> 611235c8


    static lv_style_t style_cell4;
    lv_style_init(&style_cell4);
    lv_style_set_bg_opa(&style_cell4, LV_STATE_DEFAULT, LV_OPA_50);
    lv_style_set_bg_color(&style_cell4, LV_STATE_DEFAULT, LV_COLOR_GRAY);

<<<<<<< HEAD



=======
    lv_obj_t * page = lv_page_create(parent ,NULL);
    lv_obj_set_size(page, grid_w, grid_h);
    lv_coord_t table_w_max = lv_page_get_width_fit(page);
    lv_page_set_scroll_propagation(page, true);

    lv_obj_t * table1 = lv_table_create(page, NULL);
    lv_obj_add_style(table1, LV_TABLE_PART_CELL4, &style_cell4);
    /*Clean the background style of the table because it is placed on a page*/
    lv_obj_clean_style_list(table1, LV_TABLE_PART_BG);
    lv_obj_set_drag_parent(table1, true);
    lv_obj_set_event_cb(table1, table_event_cb);
    lv_table_set_col_cnt(table1, disp_size > LV_DISP_SIZE_SMALL ? 3 : 2);
    if(disp_size > LV_DISP_SIZE_SMALL) {
        lv_table_set_col_width(table1, 0, LV_MATH_MAX(30, 1 * table_w_max  / 5));
        lv_table_set_col_width(table1, 1, LV_MATH_MAX(60, 2 * table_w_max / 5));
        lv_table_set_col_width(table1, 2, LV_MATH_MAX(60, 2 * table_w_max / 5));
    } else {
        lv_table_set_col_width(table1, 0, LV_MATH_MAX(30, 1 * table_w_max  / 4 - 1));
        lv_table_set_col_width(table1, 1, LV_MATH_MAX(60, 3 * table_w_max / 4 - 1));
    }

    lv_table_set_cell_value(table1, 0, 0, "#");
    lv_table_set_cell_value(table1, 1, 0, "1");
    lv_table_set_cell_value(table1, 2, 0, "2");
    lv_table_set_cell_value(table1, 3, 0, "3");
    lv_table_set_cell_value(table1, 4, 0, "4");
    lv_table_set_cell_value(table1, 5, 0, "5");
    lv_table_set_cell_value(table1, 6, 0, "6");

    lv_table_set_cell_value(table1, 0, 1, "NAME");
    lv_table_set_cell_value(table1, 1, 1, "Mark");
    lv_table_set_cell_value(table1, 2, 1, "Jacob");
    lv_table_set_cell_value(table1, 3, 1, "John");
    lv_table_set_cell_value(table1, 4, 1, "Emily");
    lv_table_set_cell_value(table1, 5, 1, "Samantha");
    lv_table_set_cell_value(table1, 6, 1, "George");
>>>>>>> 611235c8

    if(disp_size > LV_DISP_SIZE_SMALL) {
        lv_table_set_cell_value(table1, 0, 2, "CITY");
        lv_table_set_cell_value(table1, 1, 2, "Moscow");
        lv_table_set_cell_value(table1, 2, 2, "New York");
        lv_table_set_cell_value(table1, 3, 2, "Oslo");
        lv_table_set_cell_value(table1, 4, 2, "London");
        lv_table_set_cell_value(table1, 5, 2, "Texas");
        lv_table_set_cell_value(table1, 6, 2, "Athen");
    }

}

static void slider_event_cb(lv_obj_t * slider, lv_event_t e)
{
    if(e == LV_EVENT_VALUE_CHANGED) {
        if(lv_slider_get_type(slider) == LV_SLIDER_TYPE_NORMAL) {
            static char buf[16];
            lv_snprintf(buf, sizeof(buf), "%d", lv_slider_get_value(slider));
            lv_obj_set_style_local_value_str(slider, LV_SLIDER_PART_KNOB, LV_STATE_DEFAULT, buf);
        } else {
            static char buf[32];
            lv_snprintf(buf, sizeof(buf), "%d-%d", lv_slider_get_left_value(slider), lv_slider_get_value(slider));
            lv_obj_set_style_local_value_str(slider, LV_SLIDER_PART_INDIC, LV_STATE_DEFAULT, buf);
        }

    }

}

static void ta_event_cb(lv_obj_t * ta, lv_event_t e)
{
    if(e == LV_EVENT_FOCUSED) {
        if(kb == NULL) {
            lv_obj_set_height(tv, LV_VER_RES / 2);
            kb = lv_keyboard_create(lv_scr_act(), NULL);
            lv_obj_set_event_cb(kb, kb_event_cb);
        }
        lv_textarea_set_cursor_hidden(ta, false);
        lv_page_focus(t1, lv_textarea_get_label(ta), LV_ANIM_ON);
        lv_keyboard_set_textarea(kb, ta);
    } else if(e == LV_EVENT_DEFOCUSED) {
        lv_textarea_set_cursor_hidden(ta, true);
    }
}


static void kb_event_cb(lv_obj_t * _kb, lv_event_t e)
{
    lv_keyboard_def_event_cb(kb, e);

    if(e == LV_EVENT_CANCEL) {
        if(kb) {
            lv_obj_set_height(tv, LV_VER_RES);
            lv_obj_del(kb);
            kb = NULL;
        }
    }
}


static void bar_anim(lv_task_t * t)
{
    static uint32_t x = 0;
    lv_obj_t * bar = t->user_data;

    static char buf[64];
    lv_snprintf(buf, sizeof(buf), "Copying %d/%d", x, lv_bar_get_max_value(bar));
    lv_obj_set_style_local_value_str(bar, LV_BAR_PART_BG, LV_STATE_DEFAULT, buf);

    lv_bar_set_value(bar, x, LV_ANIM_OFF);
    x++;
    if(x > lv_bar_get_max_value(bar)) x = 0;
}

static void arc_anim(lv_obj_t * arc, lv_anim_value_t value)
{
    lv_arc_set_end_angle(arc, value);

    static char buf[64];
    lv_snprintf(buf, sizeof(buf), "%d", value);
    lv_obj_t * label = lv_obj_get_child(arc, NULL);
    lv_label_set_text(label, buf);
    lv_obj_align(label, arc, LV_ALIGN_CENTER, 0, 0);

}

static void linemeter_anim(lv_obj_t * linemeter, lv_anim_value_t value)
{
    lv_linemeter_set_value(linemeter, value);

    static char buf[64];
    lv_snprintf(buf, sizeof(buf), "%d", value);
    lv_obj_t * label = lv_obj_get_child(linemeter, NULL);
    lv_label_set_text(label, buf);
    lv_obj_align(label, linemeter, LV_ALIGN_CENTER, 0, 0);
}

static void gauge_anim(lv_obj_t * gauge, lv_anim_value_t value)
{
    lv_gauge_set_value(gauge, 0, value);

    static char buf[64];
    lv_snprintf(buf, sizeof(buf), "%d", value);
    lv_obj_t * label = lv_obj_get_child(gauge, NULL);
    lv_label_set_text(label, buf);
    lv_obj_align(label, gauge, LV_ALIGN_IN_TOP_MID, 0, lv_obj_get_y(label));
}

static void table_event_cb(lv_obj_t * table, lv_event_t e)
{
    if(e == LV_EVENT_CLICKED) {
        uint16_t row;
        uint16_t col;
        lv_res_t r = lv_table_get_pressed_cell(table, &row, &col);
        if(r == LV_RES_OK && col && row) {  /*Skip the first row and col*/
            if(lv_table_get_cell_type(table, row, col) == 1) {
                lv_table_set_cell_type(table, row, col, 4);
            } else {
                lv_table_set_cell_type(table, row, col, 1);
            }
        }
    }
}

static void spinbox_increment_event_cb(lv_obj_t * btn, lv_event_t e)
{
    if(e == LV_EVENT_SHORT_CLICKED || e == LV_EVENT_LONG_PRESSED_REPEAT) {
        lv_spinbox_increment(spinbox);
    }
}

static void spinbox_decrement_event_cb(lv_obj_t * btn, lv_event_t e)
{
    if(e == LV_EVENT_SHORT_CLICKED || e == LV_EVENT_LONG_PRESSED_REPEAT) {
        lv_spinbox_decrement(spinbox);
    }
}


static void color_chg_event_cb(lv_obj_t * sw, lv_event_t e)
{
    if(e == LV_EVENT_VALUE_CHANGED) {
        uint32_t flag = LV_THEME_MATERIAL_FLAG_LIGHT;
        if(lv_switch_get_state(sw)) flag = LV_THEME_MATERIAL_FLAG_DARK;

<<<<<<< HEAD
        LV_THEME_DEFAULT_INIT(LV_THEME_DEFAULT_COLOR_PRIMARY, LV_THEME_DEFAULT_COLOR_SECONDARY,
                flag,
                LV_THEME_DEFAULT_FONT_SMALL, LV_THEME_DEFAULT_FONT_NORMAL, LV_THEME_DEFAULT_FONT_SUBTITLE, LV_THEME_DEFAULT_FONT_TITLE);
=======
        LV_THEME_DEFAULT_INIT(lv_theme_get_color_primary(), lv_theme_get_color_primary(),
                flag,
                lv_theme_get_font_small(), lv_theme_get_font_normal(), lv_theme_get_font_subtitle(), lv_theme_get_font_title());
>>>>>>> 611235c8
    }
}


static void tab_changer_task_cb(lv_task_t * task)
{
    uint16_t act = lv_tabview_get_tab_act(tv);
    act++;
    if(act >= 3) act = 0;

    lv_tabview_set_tab_act(tv, act, LV_ANIM_ON);
}<|MERGE_RESOLUTION|>--- conflicted
+++ resolved
@@ -66,11 +66,7 @@
         lv_obj_set_style_local_pad_left(tv, LV_TABVIEW_PART_TAB_BG, LV_STATE_DEFAULT, LV_HOR_RES / 2);
         lv_obj_t * sw = lv_switch_create(lv_scr_act(), NULL);
         lv_obj_set_event_cb(sw, color_chg_event_cb);
-<<<<<<< HEAD
-        lv_obj_set_pos(sw, LV_DPI / 35, LV_DPI / 35);
-=======
         lv_obj_set_pos(sw, LV_DPX(10), LV_DPX(10));
->>>>>>> 611235c8
         lv_obj_set_style_local_value_str(sw, LV_SWITCH_PART_BG, LV_STATE_DEFAULT, "Dark");
         lv_obj_set_style_local_value_align(sw, LV_SWITCH_PART_BG, LV_STATE_DEFAULT, LV_ALIGN_OUT_RIGHT_MID);
         lv_obj_set_style_local_value_ofs_x(sw, LV_SWITCH_PART_BG, LV_STATE_DEFAULT, LV_DPI/35);
@@ -83,13 +79,8 @@
 
     lv_style_init(&style_box);
     lv_style_set_value_align(&style_box, LV_STATE_DEFAULT, LV_ALIGN_OUT_TOP_LEFT);
-<<<<<<< HEAD
-    lv_style_set_value_ofs_y(&style_box, LV_STATE_DEFAULT, - LV_DPI / 20);
-    lv_style_set_margin_top(&style_box, LV_STATE_DEFAULT, LV_DPI / 7);
-=======
     lv_style_set_value_ofs_y(&style_box, LV_STATE_DEFAULT, - LV_DPX(10));
     lv_style_set_margin_top(&style_box, LV_STATE_DEFAULT, LV_DPX(30));
->>>>>>> 611235c8
 
     controls_create(t1);
     visuals_create(t2);
@@ -107,32 +98,17 @@
 {
     lv_page_set_scrl_layout(parent, LV_LAYOUT_PRETTY_TOP);
 
-<<<<<<< HEAD
-    uint8_t div = 1;
-    if(LV_HOR_RES > 480) div = 2;
-    lv_coord_t grid_w = lv_page_get_width_grid(parent, div, 1);
-=======
     lv_disp_size_t disp_size = lv_disp_get_size_category(NULL);
     lv_coord_t grid_w = lv_page_get_width_grid(parent, disp_size <= LV_DISP_SIZE_SMALL ? 1 : 2, 1);
->>>>>>> 611235c8
 
     static const char * btns[] = {"Cancel", "Ok", ""};
 
-    lv_obj_t * m = lv_msgbox_create(lv_layer_top(), NULL);
+    lv_obj_t * m = lv_msgbox_create(lv_scr_act(), NULL);
     lv_msgbox_add_btns(m, btns);
     lv_obj_t * btnm = lv_msgbox_get_btnmatrix(m);
     lv_btnmatrix_set_btn_ctrl(btnm, 1, LV_BTNMATRIX_CTRL_CHECK_STATE);
 
-<<<<<<< HEAD
-
-    /*Add some extra top padding to make space for the box titles.*/
-//    lv_obj_set_style_local_pad_top(parent, LV_PAGE_PART_SCRL, LV_STATE_DEFAULT, LV_DPI/4);
-
     lv_obj_t * h = lv_cont_create(parent, NULL);
-//    lv_obj_set_style_local_pad_inner(h, LV_CONT_PART_MAIN, LV_STATE_DEFAULT, LV_DPI/4);
-=======
-    lv_obj_t * h = lv_cont_create(parent, NULL);
->>>>>>> 611235c8
     lv_cont_set_layout(h, LV_LAYOUT_PRETTY_MID);
     lv_obj_add_style(h, LV_CONT_PART_MAIN, &style_box);
     lv_obj_set_drag_parent(h, true);
@@ -143,11 +119,7 @@
     lv_obj_set_width(h, grid_w);
     lv_obj_t * btn = lv_btn_create(h, NULL);
     lv_btn_set_fit2(btn, LV_FIT_NONE, LV_FIT_TIGHT);
-<<<<<<< HEAD
-    lv_obj_set_width(btn, lv_obj_get_width_grid(h, 2, 1));
-=======
     lv_obj_set_width(btn, lv_obj_get_width_grid(h, disp_size <= LV_DISP_SIZE_SMALL ? 1 : 2, 1));
->>>>>>> 611235c8
     lv_obj_t * label = lv_label_create(btn, NULL);
     lv_label_set_text(label ,"Button");
 
@@ -160,50 +132,23 @@
 
     lv_checkbox_create(h, NULL);
 
-<<<<<<< HEAD
-    lv_coord_t max_w = lv_obj_get_width_fit(h);
-=======
     lv_coord_t fit_w = lv_obj_get_width_fit(h);
->>>>>>> 611235c8
 
     lv_obj_t * slider = lv_slider_create(h, NULL);
     lv_slider_set_value(slider, 40, LV_ANIM_OFF);
     lv_obj_set_event_cb(slider, slider_event_cb);
-<<<<<<< HEAD
-    lv_obj_set_width_margin(slider, max_w);
-
-    /*Use the knobs style value the display the current value in focused state*/
-    lv_obj_set_style_local_margin_top(slider, LV_SLIDER_PART_BG, LV_STATE_DEFAULT, LV_DPI / 7);
-    lv_obj_set_style_local_value_font(slider, LV_SLIDER_PART_KNOB, LV_STATE_DEFAULT, LV_THEME_DEFAULT_FONT_SMALL);
-    lv_obj_set_style_local_value_ofs_y(slider, LV_SLIDER_PART_KNOB, LV_STATE_FOCUSED, - LV_DPI/8);
-=======
     lv_obj_set_width_margin(slider, fit_w);
 
     /*Use the knobs style value the display the current value in focused state*/
     lv_obj_set_style_local_margin_top(slider, LV_SLIDER_PART_BG, LV_STATE_DEFAULT, LV_DPX(25));
     lv_obj_set_style_local_value_font(slider, LV_SLIDER_PART_KNOB, LV_STATE_DEFAULT, lv_theme_get_font_small());
     lv_obj_set_style_local_value_ofs_y(slider, LV_SLIDER_PART_KNOB, LV_STATE_FOCUSED, - LV_DPX(25));
->>>>>>> 611235c8
     lv_obj_set_style_local_value_opa(slider, LV_SLIDER_PART_KNOB, LV_STATE_DEFAULT, LV_OPA_TRANSP);
     lv_obj_set_style_local_value_opa(slider, LV_SLIDER_PART_KNOB, LV_STATE_FOCUSED, LV_OPA_COVER);
     lv_obj_set_style_local_transition_time(slider, LV_SLIDER_PART_KNOB, LV_STATE_DEFAULT, 300);
     lv_obj_set_style_local_transition_prop_5(slider, LV_SLIDER_PART_KNOB, LV_STATE_DEFAULT, LV_STYLE_VALUE_OFS_Y);
     lv_obj_set_style_local_transition_prop_6(slider, LV_SLIDER_PART_KNOB, LV_STATE_DEFAULT, LV_STYLE_VALUE_OPA);
 
-<<<<<<< HEAD
-    slider = lv_slider_create(h, NULL);
-    lv_obj_set_width_margin(slider, max_w);
-    lv_slider_set_type(slider, LV_SLIDER_TYPE_RANGE);
-    lv_slider_set_value(slider, 70, LV_ANIM_OFF);
-    lv_slider_set_left_value(slider, 30, LV_ANIM_OFF);
-    lv_obj_set_style_local_margin_top(slider, LV_SLIDER_PART_BG, LV_STATE_DEFAULT, LV_DPI / 7);
-    lv_obj_set_style_local_value_ofs_y(slider, LV_SLIDER_PART_INDIC, LV_STATE_DEFAULT, - LV_DPI / 8);
-    lv_obj_set_style_local_value_font(slider, LV_SLIDER_PART_INDIC, LV_STATE_DEFAULT, LV_THEME_DEFAULT_FONT_SMALL);
-    lv_obj_set_style_local_value_opa(slider, LV_SLIDER_PART_INDIC, LV_STATE_DEFAULT, LV_OPA_COVER);
-    lv_obj_set_event_cb(slider, slider_event_cb);
-    lv_event_send(slider, LV_EVENT_VALUE_CHANGED, NULL);      /*To refresh the text*/
-    if(lv_obj_get_width(slider) > max_w) lv_obj_set_width(slider, max_w);
-=======
     slider = lv_slider_create(h, slider);
     lv_slider_set_type(slider, LV_SLIDER_TYPE_RANGE);
     lv_slider_set_value(slider, 70, LV_ANIM_OFF);
@@ -214,7 +159,6 @@
     lv_obj_set_event_cb(slider, slider_event_cb);
     lv_event_send(slider, LV_EVENT_VALUE_CHANGED, NULL);      /*To refresh the text*/
     if(lv_obj_get_width(slider) > fit_w) lv_obj_set_width(slider, fit_w);
->>>>>>> 611235c8
 
     h = lv_cont_create(parent, h);
     lv_cont_set_fit(h, LV_FIT_NONE);
@@ -246,18 +190,6 @@
 {
     lv_page_set_scrl_layout(parent, LV_LAYOUT_PRETTY_TOP);
 
-<<<<<<< HEAD
-    uint8_t div = 1;
-    lv_coord_t grid_h = lv_page_get_height_grid(parent, 1, 1);
-    lv_coord_t grid_w = lv_page_get_width_grid(parent, div, 1);
-
-    lv_obj_t * chart = lv_chart_create(parent, NULL);
-    lv_obj_add_style(chart, LV_CHART_PART_BG, &style_box);
-    lv_obj_set_drag_parent(chart, true);
-    lv_obj_set_style_local_value_str(chart, LV_CONT_PART_MAIN, LV_STATE_DEFAULT, "Line chart");
-    lv_obj_set_width_margin(chart, grid_w);
-    lv_obj_set_height_margin(chart, grid_h);
-=======
     lv_disp_size_t disp_size = lv_disp_get_size_category(NULL);
 
     lv_coord_t grid_h_chart = lv_page_get_height_grid(parent, 1, 1);
@@ -273,7 +205,6 @@
     lv_obj_set_style_local_value_str(chart, LV_CONT_PART_MAIN, LV_STATE_DEFAULT, "Line chart");
     lv_obj_set_width_margin(chart, grid_w_chart);
     lv_obj_set_height_margin(chart, grid_h_chart);
->>>>>>> 611235c8
     lv_chart_set_div_line_count(chart, 3, 0);
     lv_chart_set_point_count(chart, 8);
     lv_obj_set_style_local_pad_left(chart,  LV_CHART_PART_BG, LV_STATE_DEFAULT, 4 * (LV_DPI / 10));
@@ -342,18 +273,10 @@
     lv_chart_set_next(chart2, s2, 5);
     lv_chart_set_next(chart2, s2, 47);
 
-<<<<<<< HEAD
-
-    uint8_t div_meter = 1;
-    if(LV_HOR_RES > 320) div_meter = 2;
-    if(LV_HOR_RES > 600) div_meter = 3;
-    lv_coord_t grid_w_meter = lv_page_get_width_grid(parent, div_meter, 1);
-=======
     lv_coord_t grid_w_meter;
     if(disp_size <= LV_DISP_SIZE_SMALL) grid_w_meter = lv_page_get_width_grid(parent, 1, 1);
     else if(disp_size <= LV_DISP_SIZE_MEDIUM) grid_w_meter = lv_page_get_width_grid(parent, 2, 1);
     else grid_w_meter = lv_page_get_width_grid(parent, 3, 1);
->>>>>>> 611235c8
 
     lv_obj_t * lmeter = lv_linemeter_create(parent, NULL);
     lv_obj_set_drag_parent(lmeter, true);
@@ -364,11 +287,7 @@
 
     lv_obj_t * label = lv_label_create(lmeter, NULL);
     lv_obj_align(label, lmeter, LV_ALIGN_CENTER, 0, 0);
-<<<<<<< HEAD
-    lv_obj_set_style_local_text_font(label, LV_LABEL_PART_MAIN, LV_STATE_DEFAULT, LV_THEME_DEFAULT_FONT_TITLE);
-=======
     lv_obj_set_style_local_text_font(label, LV_LABEL_PART_MAIN, LV_STATE_DEFAULT, lv_theme_get_font_title());
->>>>>>> 611235c8
 
     lv_anim_t a;
     lv_anim_init(&a);
@@ -417,12 +336,6 @@
     lv_cont_set_fit2(bar_h, LV_FIT_NONE, LV_FIT_TIGHT);
     lv_obj_add_style(bar_h, LV_CONT_PART_MAIN, &style_box);
     lv_obj_set_style_local_value_str(bar_h, LV_CONT_PART_MAIN, LV_STATE_DEFAULT, "Bar");
-<<<<<<< HEAD
-    lv_obj_set_width(bar_h, lv_page_get_width_grid(parent, 3, 2));
-
-    lv_obj_t * bar = lv_bar_create(bar_h, NULL);
-    lv_obj_set_style_local_value_font(bar, LV_BAR_PART_BG, LV_STATE_DEFAULT, LV_THEME_DEFAULT_FONT_SMALL);
-=======
 
     if(disp_size <= LV_DISP_SIZE_SMALL) lv_obj_set_width(bar_h, lv_page_get_width_grid(parent, 1, 1));
     else if(disp_size <= LV_DISP_SIZE_MEDIUM) lv_obj_set_width(bar_h, lv_page_get_width_grid(parent, 2, 1));
@@ -431,7 +344,6 @@
     lv_obj_t * bar = lv_bar_create(bar_h, NULL);
     lv_obj_set_width(bar, lv_obj_get_width_fit(bar_h));
     lv_obj_set_style_local_value_font(bar, LV_BAR_PART_BG, LV_STATE_DEFAULT, lv_theme_get_font_small());
->>>>>>> 611235c8
     lv_obj_set_style_local_value_align(bar, LV_BAR_PART_BG, LV_STATE_DEFAULT, LV_ALIGN_OUT_BOTTOM_MID);
     lv_obj_set_style_local_value_ofs_y(bar, LV_BAR_PART_BG, LV_STATE_DEFAULT, LV_DPI / 20);
     lv_obj_set_style_local_margin_bottom(bar, LV_BAR_PART_BG, LV_STATE_DEFAULT, LV_DPI / 7);
@@ -439,23 +351,14 @@
 
     lv_obj_t * led_h = lv_cont_create(parent, NULL);
     lv_cont_set_layout(led_h, LV_LAYOUT_PRETTY_MID);
-<<<<<<< HEAD
-    lv_obj_set_width(led_h, lv_page_get_width_grid(parent, 3, 1));
-=======
     if(disp_size <= LV_DISP_SIZE_SMALL) lv_obj_set_width(led_h, lv_page_get_width_grid(parent, 1, 1));
     else if(disp_size <= LV_DISP_SIZE_MEDIUM) lv_obj_set_width(led_h, lv_page_get_width_grid(parent, 2, 1));
     else lv_obj_set_width(led_h, lv_page_get_width_grid(parent, 3, 1));
 
->>>>>>> 611235c8
     lv_obj_set_height(led_h, lv_obj_get_height(bar_h));
     lv_obj_add_style(led_h, LV_CONT_PART_MAIN, &style_box);
     lv_obj_set_drag_parent(led_h, true);
     lv_obj_set_style_local_value_str(led_h, LV_CONT_PART_MAIN, LV_STATE_DEFAULT, "LEDs");
-<<<<<<< HEAD
-    lv_obj_set_style_local_pad_left(led_h, LV_CONT_PART_MAIN, LV_STATE_DEFAULT, LV_DPI / 5);
-    lv_obj_set_style_local_pad_right(led_h, LV_CONT_PART_MAIN, LV_STATE_DEFAULT, LV_DPI / 5 + 10);
-=======
->>>>>>> 611235c8
 
     lv_obj_t * led = lv_led_create(led_h, NULL);
     lv_coord_t led_size = lv_obj_get_height_fit(led_h);
@@ -463,12 +366,9 @@
     lv_led_off(led);
 
     led = lv_led_create(led_h, led);
-<<<<<<< HEAD
-=======
     lv_led_set_bright(led, (LV_LED_BRIGHT_MAX - LV_LED_BRIGHT_MIN) / 2 + LV_LED_BRIGHT_MIN);
 
     led = lv_led_create(led_h, led);
->>>>>>> 611235c8
     lv_led_on(led);
 
     if(disp_size == LV_DISP_SIZE_MEDIUM) {
@@ -484,16 +384,6 @@
 {
     lv_page_set_scrl_layout(parent, LV_LAYOUT_PRETTY_MID);
 
-<<<<<<< HEAD
-    uint8_t div = 1;
-    if(LV_HOR_RES > 480) div = 2;
-    lv_coord_t grid_h = lv_page_get_height_grid(parent, 1, 1);
-    lv_coord_t grid_w = lv_page_get_width_grid(parent, div, 1);
-
-    lv_obj_t * cal = lv_calendar_create(parent, NULL);
-    lv_obj_set_size(cal, LV_MATH_MIN(grid_h, grid_w), LV_MATH_MIN(grid_h, grid_w));
-
-=======
     lv_disp_size_t disp_size = lv_disp_get_size_category(NULL);
     lv_coord_t grid_h = lv_page_get_height_grid(parent, 1, 1);
     lv_coord_t grid_w = lv_page_get_width_grid(parent, disp_size <= LV_DISP_SIZE_SMALL ? 1 : 2, 1);
@@ -506,7 +396,6 @@
         lv_obj_set_size(cal, grid_w, grid_w);
         lv_obj_set_style_local_text_font(cal, LV_CALENDAR_PART_BG, LV_STATE_DEFAULT, &lv_font_montserrat_12);
     }
->>>>>>> 611235c8
 
     static lv_calendar_date_t hl[] = {
             {.year = 2020, .month = 1, .day = 5},
@@ -516,15 +405,6 @@
 
     lv_obj_t * btn;
     lv_obj_t * h = lv_cont_create(parent, NULL);
-<<<<<<< HEAD
-    lv_obj_set_click(h, false);
-    lv_obj_set_style_local_bg_opa(h, LV_CONT_PART_MAIN, LV_STATE_DEFAULT, LV_OPA_TRANSP);
-    lv_obj_set_style_local_border_opa(h, LV_CONT_PART_MAIN, LV_STATE_DEFAULT, LV_OPA_TRANSP);
-    lv_obj_set_style_local_pad_left(h, LV_CONT_PART_MAIN, LV_STATE_DEFAULT, 0);
-    lv_obj_set_style_local_pad_right(h, LV_CONT_PART_MAIN, LV_STATE_DEFAULT, 0);
-    lv_obj_set_size(h, LV_MATH_MIN(grid_h, grid_w), LV_MATH_MIN(grid_h, grid_w));
-    lv_cont_set_layout(h, LV_LAYOUT_PRETTY_TOP);
-=======
     if(disp_size > LV_DISP_SIZE_SMALL) {
         lv_obj_set_click(h, false);
         lv_obj_set_style_local_bg_opa(h, LV_CONT_PART_MAIN, LV_STATE_DEFAULT, LV_OPA_TRANSP);
@@ -540,7 +420,6 @@
         lv_obj_set_drag_parent(h, true);
         lv_cont_set_layout(h, LV_LAYOUT_COLUMN_MID);
     }
->>>>>>> 611235c8
 
 
     lv_obj_t * roller = lv_roller_create(h, NULL);
@@ -548,39 +427,21 @@
     lv_obj_set_style_local_value_str(roller, LV_CONT_PART_MAIN, LV_STATE_DEFAULT, "Roller");
     lv_roller_set_auto_fit(roller, false);
     lv_roller_set_align(roller, LV_LABEL_ALIGN_CENTER);
-<<<<<<< HEAD
-    lv_obj_set_width(roller, lv_obj_get_width_grid(h, 2, 1));
-
-
-    lv_obj_t * dd = lv_dropdown_create(h, NULL);
-    lv_obj_add_style(dd, LV_CONT_PART_MAIN, &style_box);
-    lv_obj_set_style_local_value_str(dd, LV_CONT_PART_MAIN, LV_STATE_DEFAULT, "Dropdown list");
-    lv_obj_set_width(dd, lv_obj_get_width_grid(h, 2, 1));
-=======
     lv_obj_set_width(roller, lv_obj_get_width_grid(h, disp_size <= LV_DISP_SIZE_SMALL ? 1 : 2, 1));
 
     lv_obj_t * dd = lv_dropdown_create(h, NULL);
     lv_obj_add_style(dd, LV_CONT_PART_MAIN, &style_box);
     lv_obj_set_style_local_value_str(dd, LV_CONT_PART_MAIN, LV_STATE_DEFAULT, "Dropdown");
     lv_obj_set_width(dd, lv_obj_get_width_grid(h, disp_size <= LV_DISP_SIZE_SMALL ? 1 : 2, 1));
->>>>>>> 611235c8
     lv_dropdown_set_options(dd, "Alpha\nBravo\nCharlie\nDelta\nEcho\nFoxtrot\nGolf\nHotel\nIndia\nJuliette\nKilo\nLima\nMike\nNovember\n"
             "Oscar\nPapa\nQuebec\nRomeo\nSierra\nTango\nUniform\nVictor\nWhiskey\nXray\nYankee\nZulu");
 
 
     lv_obj_t * spinbox_holder = lv_cont_create(h, NULL);
-<<<<<<< HEAD
-//    lv_obj_reset_style_list(spinbox_holder, LV_CONT_PART_MAIN);
-=======
->>>>>>> 611235c8
     lv_obj_set_style_local_bg_opa(spinbox_holder, LV_CONT_PART_MAIN, LV_STATE_DEFAULT, LV_OPA_TRANSP);
     lv_obj_set_style_local_border_opa(spinbox_holder, LV_CONT_PART_MAIN, LV_STATE_DEFAULT, LV_OPA_TRANSP);
     lv_obj_set_style_local_pad_top(spinbox_holder, LV_CONT_PART_MAIN, LV_STATE_DEFAULT, 0);
     lv_obj_set_style_local_pad_left(spinbox_holder, LV_CONT_PART_MAIN, LV_STATE_DEFAULT, 0);
-<<<<<<< HEAD
-    lv_obj_set_style_local_pad_right(spinbox_holder, LV_CONT_PART_MAIN, LV_STATE_DEFAULT, 115 * LV_DPI / 200);
-=======
->>>>>>> 611235c8
     lv_obj_add_style(spinbox_holder, LV_CONT_PART_MAIN, &style_box);
     lv_obj_set_style_local_value_str(spinbox_holder, LV_CONT_PART_MAIN, LV_STATE_DEFAULT, "Spinbox");
     lv_cont_set_fit(spinbox_holder, LV_FIT_TIGHT);
@@ -588,11 +449,7 @@
     spinbox = lv_spinbox_create(spinbox_holder , NULL);
     lv_spinbox_set_range(spinbox, -999999, 999999);
     lv_spinbox_set_digit_format(spinbox, 6, 2);
-<<<<<<< HEAD
-    lv_obj_set_style_local_text_font(spinbox, LV_SPINBOX_PART_BG, LV_STATE_DEFAULT, LV_THEME_DEFAULT_FONT_SUBTITLE);
-=======
     lv_obj_set_style_local_text_font(spinbox, LV_SPINBOX_PART_BG, LV_STATE_DEFAULT, lv_theme_get_font_subtitle());
->>>>>>> 611235c8
     lv_spinbox_step_prev(spinbox);
     lv_obj_set_width(spinbox, lv_obj_get_width(lv_textarea_get_label(spinbox)) + LV_DPI/8);
     lv_obj_align(spinbox, NULL, LV_ALIGN_CENTER, 0, 0);
@@ -631,66 +488,6 @@
     }
 
     lv_calendar_set_highlighted_dates(cal, hl, 2);
-<<<<<<< HEAD
-
-
-    static lv_style_t style_cell4;
-    lv_style_init(&style_cell4);
-    lv_style_set_bg_opa(&style_cell4, LV_STATE_DEFAULT, LV_OPA_50);
-    lv_style_set_bg_color(&style_cell4, LV_STATE_DEFAULT, lv_color_hex3(0xaaa));
-
-    lv_obj_t * page = lv_page_create(parent ,NULL);
-    lv_obj_set_size(page, grid_w, grid_h);
-    lv_coord_t table_w_max = lv_page_get_width_fit(page);
-
-    lv_page_set_scroll_propagation(page, true);
-    lv_cont_set_fit2(page, LV_FIT_TIGHT, LV_FIT_NONE);
-    lv_page_set_scrl_fit(page, LV_FIT_TIGHT);
-
-    lv_obj_t * table1 = lv_table_create(page, NULL);
-    lv_obj_add_style(table1, LV_TABLE_PART_CELL4, &style_cell4);
-    /*Clean the background style of the table because it is placed on a page*/
-    lv_obj_clean_style_list(table1, LV_TABLE_PART_BG);
-    lv_obj_set_drag_parent(table1, true);
-    lv_obj_set_event_cb(table1, table_event_cb);
-    lv_table_set_col_cnt(table1, 3);
-    lv_table_set_col_width(table1, 0, LV_MATH_MAX(40, 1 * table_w_max  / 5));
-    lv_table_set_col_width(table1, 1, LV_MATH_MAX(120, 2 * table_w_max / 5));
-    lv_table_set_col_width(table1, 2, LV_MATH_MAX(120, 2 * table_w_max / 5));
-
-    lv_table_set_cell_value(table1, 0, 0, "#");
-    lv_table_set_cell_value(table1, 0, 1, "NAME");
-    lv_table_set_cell_value(table1, 0, 2, "CITY");
-
-    lv_table_set_cell_value(table1, 1, 0, "1");
-    lv_table_set_cell_value(table1, 1, 1, "Mark");
-    lv_table_set_cell_value(table1, 1, 2, "Moscow");
-
-    lv_table_set_cell_value(table1, 2, 0, "2");
-    lv_table_set_cell_value(table1, 2, 1, "Jacob");
-    lv_table_set_cell_value(table1, 2, 2, "New York");
-
-    lv_table_set_cell_value(table1, 3, 0, "3");
-    lv_table_set_cell_value(table1, 3, 1, "John");
-    lv_table_set_cell_value(table1, 3, 2, "Oslo");
-
-    lv_table_set_cell_value(table1, 4, 0, "4");
-    lv_table_set_cell_value(table1, 4, 1, "Emily");
-    lv_table_set_cell_value(table1, 4, 2, "London");
-
-    lv_table_set_cell_value(table1, 5, 0, "5");
-    lv_table_set_cell_value(table1, 5, 1, "Samantha");
-    lv_table_set_cell_value(table1, 5, 2, "Texas");
-
-    lv_table_set_cell_value(table1, 6, 0, "6");
-    lv_table_set_cell_value(table1, 6, 1, "George");
-    lv_table_set_cell_value(table1, 6, 2, "Athen");
-
-
-
-
-=======
->>>>>>> 611235c8
 
 
     static lv_style_t style_cell4;
@@ -698,11 +495,6 @@
     lv_style_set_bg_opa(&style_cell4, LV_STATE_DEFAULT, LV_OPA_50);
     lv_style_set_bg_color(&style_cell4, LV_STATE_DEFAULT, LV_COLOR_GRAY);
 
-<<<<<<< HEAD
-
-
-
-=======
     lv_obj_t * page = lv_page_create(parent ,NULL);
     lv_obj_set_size(page, grid_w, grid_h);
     lv_coord_t table_w_max = lv_page_get_width_fit(page);
@@ -739,7 +531,6 @@
     lv_table_set_cell_value(table1, 4, 1, "Emily");
     lv_table_set_cell_value(table1, 5, 1, "Samantha");
     lv_table_set_cell_value(table1, 6, 1, "George");
->>>>>>> 611235c8
 
     if(disp_size > LV_DISP_SIZE_SMALL) {
         lv_table_set_cell_value(table1, 0, 2, "CITY");
@@ -886,15 +677,9 @@
         uint32_t flag = LV_THEME_MATERIAL_FLAG_LIGHT;
         if(lv_switch_get_state(sw)) flag = LV_THEME_MATERIAL_FLAG_DARK;
 
-<<<<<<< HEAD
-        LV_THEME_DEFAULT_INIT(LV_THEME_DEFAULT_COLOR_PRIMARY, LV_THEME_DEFAULT_COLOR_SECONDARY,
-                flag,
-                LV_THEME_DEFAULT_FONT_SMALL, LV_THEME_DEFAULT_FONT_NORMAL, LV_THEME_DEFAULT_FONT_SUBTITLE, LV_THEME_DEFAULT_FONT_TITLE);
-=======
         LV_THEME_DEFAULT_INIT(lv_theme_get_color_primary(), lv_theme_get_color_primary(),
                 flag,
                 lv_theme_get_font_small(), lv_theme_get_font_normal(), lv_theme_get_font_subtitle(), lv_theme_get_font_title());
->>>>>>> 611235c8
     }
 }
 
