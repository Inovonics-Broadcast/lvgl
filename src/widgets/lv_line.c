--- conflicted
+++ resolved
@@ -132,7 +132,7 @@
 {
     lv_res_t res;
 
-    /* Include the ancient signal function */
+    /*Include the ancient signal function*/
     res = lv_obj_event_base(MY_CLASS, obj, e);
     if(res != LV_RES_OK) return;
 
@@ -198,47 +198,5 @@
             line_dsc.round_start = 0;   /*Draw the rounding only on the end points after the first line*/
         }
     }
-<<<<<<< HEAD
-=======
-    return LV_DRAW_RES_OK;
-}
-
-static lv_res_t lv_line_signal(lv_obj_t * obj, lv_signal_t sign, void * param)
-{
-    lv_res_t res;
-
-    /*Include the ancient signal function*/
-    res = lv_obj_signal_base(MY_CLASS, obj, sign, param);
-    if(res != LV_RES_OK) return res;
-
-    if(sign == LV_SIGNAL_REFR_EXT_DRAW_SIZE) {
-        /*The corner of the skew lines is out of the intended area*/
-        lv_coord_t line_width = lv_obj_get_style_line_width(obj, LV_PART_MAIN);
-        lv_coord_t * s = param;
-        if(*s < line_width) *s = line_width;
-    }
-    else if(sign == LV_SIGNAL_GET_SELF_SIZE) {
-        lv_line_t * line = (lv_line_t *)obj;
-
-        lv_point_t * p = param;
-        lv_coord_t w = 0;
-        lv_coord_t h = 0;
-        if(line->point_num > 0) {
-            uint16_t i;
-            for(i = 0; i < line->point_num; i++) {
-                w = LV_MAX(line->point_array[i].x, w);
-                h = LV_MAX(line->point_array[i].y, h);
-            }
-
-            lv_coord_t line_width = lv_obj_get_style_line_width(obj, LV_PART_MAIN);
-            w += line_width;
-            h += line_width;
-            p->x = w;
-            p->y = h;
-        }
-    }
-
-    return res;
->>>>>>> 9254a7ea
 }
 #endif