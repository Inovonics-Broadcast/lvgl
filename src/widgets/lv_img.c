--- conflicted
+++ resolved
@@ -411,162 +411,13 @@
 
 static void lv_img_event(lv_obj_t * obj, lv_event_t e)
 {
-<<<<<<< HEAD
     /*Ancestor events will be called during drawing*/
     if(e != LV_EVENT_DRAW_MAIN && e != LV_EVENT_DRAW_POST) {
-        /* Include the ancient signal function */
+        /*Include the ancient signal function*/
         lv_res_t res = lv_obj_event_base(MY_CLASS, obj, e);
         if(res != LV_RES_OK) return;
     }
 
-=======
-    lv_img_t * img = (lv_img_t *)obj;
-    if(mode == LV_DRAW_MODE_COVER_CHECK) {
-        if(lv_obj_get_style_clip_corner(obj, LV_PART_MAIN)) return LV_DRAW_RES_MASKED;
-
-        if(img->src_type == LV_IMG_SRC_UNKNOWN || img->src_type == LV_IMG_SRC_SYMBOL) return LV_DRAW_RES_NOT_COVER;
-
-        /*Non true color format might have "holes"*/
-        if(img->cf != LV_IMG_CF_TRUE_COLOR && img->cf != LV_IMG_CF_RAW) return LV_DRAW_RES_NOT_COVER;
-
-        /*With not LV_OPA_COVER images can't cover an area*/
-        if(lv_obj_get_style_img_opa(obj, LV_PART_MAIN) != LV_OPA_COVER) return LV_DRAW_RES_NOT_COVER;
-
-        int32_t angle_final = lv_obj_get_style_transform_angle(obj, LV_PART_MAIN);
-        angle_final += img->angle;
-
-        if(angle_final != 0) return LV_DRAW_RES_NOT_COVER;
-
-        int32_t zoom_final = lv_obj_get_style_transform_zoom(obj, LV_PART_MAIN);
-        zoom_final = (zoom_final * img->zoom) >> 8;
-
-        if(zoom_final == LV_IMG_ZOOM_NONE) {
-            if(_lv_area_is_in(clip_area, &obj->coords, 0) == false) return LV_DRAW_RES_NOT_COVER;
-        }
-        else {
-            lv_area_t a;
-            _lv_img_buf_get_transformed_area(&a, lv_obj_get_width(obj), lv_obj_get_height(obj), 0, zoom_final, &img->pivot);
-            a.x1 += obj->coords.x1;
-            a.y1 += obj->coords.y1;
-            a.x2 += obj->coords.x1;
-            a.y2 += obj->coords.y1;
-
-            if(_lv_area_is_in(clip_area, &a, 0) == false) return LV_DRAW_RES_NOT_COVER;
-        }
-
-#if LV_DRAW_COMPLEX
-        if(lv_obj_get_style_blend_mode(obj, LV_PART_MAIN) != LV_BLEND_MODE_NORMAL) return LV_DRAW_RES_NOT_COVER;
-#endif
-
-        return LV_DRAW_RES_COVER;
-    }
-
-    int32_t zoom_final = lv_obj_get_style_transform_zoom(obj, LV_PART_MAIN);
-    zoom_final = (zoom_final * img->zoom) >> 8;
-
-    int32_t angle_final = lv_obj_get_style_transform_angle(obj, LV_PART_MAIN);
-    angle_final += img->angle;
-
-    lv_coord_t obj_w = lv_obj_get_width(obj);
-    lv_coord_t obj_h = lv_obj_get_height(obj);
-
-    lv_coord_t pleft = lv_obj_get_style_pad_left(obj, LV_PART_MAIN);
-    lv_coord_t pright = lv_obj_get_style_pad_right(obj, LV_PART_MAIN);
-    lv_coord_t ptop = lv_obj_get_style_pad_top(obj, LV_PART_MAIN);
-    lv_coord_t pbottom = lv_obj_get_style_pad_bottom(obj, LV_PART_MAIN);
-
-    lv_point_t bg_pivot;
-    bg_pivot.x = img->pivot.x + pleft;
-    bg_pivot.y = img->pivot.y + ptop;
-    lv_area_t bg_coords;
-    _lv_img_buf_get_transformed_area(&bg_coords, obj_w, obj_h,
-                                     angle_final, zoom_final, &bg_pivot);
-
-    /*Modify the coordinates to draw the background for the rotated and scaled coordinates*/
-    bg_coords.x1 += obj->coords.x1;
-    bg_coords.y1 += obj->coords.y1;
-    bg_coords.x2 += obj->coords.x1;
-    bg_coords.y2 += obj->coords.y1;
-
-    lv_area_t ori_coords;
-    lv_area_copy(&ori_coords, &obj->coords);
-    lv_area_copy(&obj->coords, &bg_coords);
-
-    lv_obj_draw_base(MY_CLASS, obj, clip_area, mode);
-    lv_area_copy(&obj->coords, &ori_coords);
-
-    if(mode == LV_DRAW_MODE_MAIN_DRAW) {
-        if(img->h == 0 || img->w == 0) return true;
-
-        if(zoom_final == 0) return LV_DRAW_RES_OK;
-
-        lv_area_t img_max_area;
-        lv_area_copy(&img_max_area, &obj->coords);
-        img_max_area.x1 += pleft;
-        img_max_area.y1 += ptop;
-        img_max_area.x2 -= pright;
-        img_max_area.y2 -= pbottom;
-
-        if(img->src_type == LV_IMG_SRC_FILE || img->src_type == LV_IMG_SRC_VARIABLE) {
-            lv_draw_img_dsc_t img_dsc;
-            lv_draw_img_dsc_init(&img_dsc);
-            lv_obj_init_draw_img_dsc(obj, LV_PART_MAIN, &img_dsc);
-
-            img_dsc.zoom = zoom_final;
-            img_dsc.angle = angle_final;
-            img_dsc.pivot.x = img->pivot.x;
-            img_dsc.pivot.y = img->pivot.y;
-            img_dsc.antialias = img->antialias;
-
-            lv_area_t img_clip_area;
-            img_clip_area.x1 = bg_coords.x1 + pleft;
-            img_clip_area.y1 = bg_coords.y1 + ptop;
-            img_clip_area.x2 = bg_coords.x2 - pright;
-            img_clip_area.y2 = bg_coords.y2 - pbottom;
-
-            _lv_area_intersect(&img_clip_area, clip_area, &img_clip_area);
-
-            lv_area_t coords_tmp;
-            coords_tmp.y1 = img_max_area.y1 + img->offset.y;
-            if(coords_tmp.y1 > img_max_area.y1) coords_tmp.y1 -= img->h;
-            coords_tmp.y2 = coords_tmp.y1 + img->h - 1;
-
-            for(; coords_tmp.y1 < img_max_area.y2; coords_tmp.y1 += img->h, coords_tmp.y2 += img->h) {
-                coords_tmp.x1 = img_max_area.x1 + img->offset.x;
-                if(coords_tmp.x1 > img_max_area.x1) coords_tmp.x1 -= img->w;
-                coords_tmp.x2 = coords_tmp.x1 + img->w - 1;
-
-                for(; coords_tmp.x1 < img_max_area.x2; coords_tmp.x1 += img->w, coords_tmp.x2 += img->w) {
-                    lv_draw_img(&coords_tmp, &img_clip_area, img->src, &img_dsc);
-                }
-            }
-        }
-        else if(img->src_type == LV_IMG_SRC_SYMBOL) {
-            lv_draw_label_dsc_t label_dsc;
-            lv_draw_label_dsc_init(&label_dsc);
-            lv_obj_init_draw_label_dsc(obj, LV_PART_MAIN, &label_dsc);
-
-            lv_draw_label(&obj->coords, clip_area, &label_dsc, img->src, NULL);
-        }
-        else {
-            /*Trigger the error handler of image draw*/
-            LV_LOG_WARN("lv_img_draw: image source type is unknown");
-            lv_draw_img(&obj->coords, clip_area, NULL, NULL);
-        }
-    }
-
-    return LV_DRAW_RES_OK;
-}
-
-static lv_res_t lv_img_signal(lv_obj_t * obj, lv_signal_t sign, void * param)
-{
-    lv_res_t res;
-
-    /*Include the ancient signal function*/
-    res = lv_obj_signal_base(MY_CLASS, obj, sign, param);
-    if(res != LV_RES_OK) return res;
-
->>>>>>> 9254a7ea
    lv_img_t * img = (lv_img_t *)obj;
 
   if(e == LV_EVENT_STYLE_CHANGED) {
