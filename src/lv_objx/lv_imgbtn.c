--- conflicted
+++ resolved
@@ -303,11 +303,7 @@
         if(lv_img_src_get_type(src) == LV_IMG_SRC_SYMBOL) {
             lv_draw_label(&imgbtn->coords, clip_area, style, opa_scale, src, LV_TXT_FLAG_NONE, NULL, NULL, NULL);
         } else {
-<<<<<<< HEAD
-            lv_draw_img(&imgbtn->coords, clip_area, src, style, opa_scale);
-=======
             lv_draw_img(&imgbtn->coords, clip_area, src, style, 0, opa_scale);
->>>>>>> a69d75c3
         }
 #else
         const void * src = ext->img_src_left[state];
