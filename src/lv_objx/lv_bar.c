--- conflicted
+++ resolved
@@ -21,11 +21,9 @@
 /*********************
  *      DEFINES
  *********************/
-<<<<<<< HEAD
+#define LV_OBJX_NAME "lv_bar"
+
 #define LV_BAR_SIZE_MIN  4   /*hor. pad and ver. pad cannot make the indicator smaller then this [px]*/
-=======
-#define LV_OBJX_NAME "lv_bar"
->>>>>>> 0a9eeba4
 
 /**********************
  *      TYPEDEFS
