--- conflicted
+++ resolved
@@ -671,12 +671,8 @@
     uint32_t y;
     for(y = 0; y < dsc->header.h; y++) {
         for(x = 0; x < dsc->header.w; x++) {
-<<<<<<< HEAD
-            lv_img_buf_set_px_color(dsc, x, y, color, false);
-            lv_img_buf_set_px_alpha(dsc, x, y, opa, false);
-=======
             lv_img_buf_set_px_color(dsc, x, y, color);
->>>>>>> 1e685324
+            lv_img_buf_set_px_alpha(dsc, x, y, opa);
         }
     }
 }
