--- conflicted
+++ resolved
@@ -101,12 +101,6 @@
         /* Set a size which fits into the parent.
          * Don't use `par` directly because if the tileview is created on a page it is moved to the
          * scrollable so the parent has changed */
-<<<<<<< HEAD
-        lv_obj_set_size(new_tileview, lv_obj_get_width_fit(lv_obj_get_parent(new_tileview)),
-        lv_obj_get_height_fit(lv_obj_get_parent(new_tileview)));
-        lv_obj_set_drag_dir(lv_page_get_scrl(new_tileview), LV_DRAG_DIR_ONE);
-        lv_obj_set_drag_throw(lv_page_get_scrl(new_tileview), true);
-=======
         lv_coord_t w;
         lv_coord_t h;
         if(par) {
@@ -120,7 +114,7 @@
         lv_obj_set_size(new_tileview, w, h);
 
         lv_obj_set_drag_throw(lv_page_get_scrl(new_tileview), false);
->>>>>>> 84ed542b
+
         lv_page_set_scrl_fit(new_tileview, LV_FIT_TIGHT);
         /*Set the default styles*/
         lv_theme_t * th = lv_theme_get_current();
