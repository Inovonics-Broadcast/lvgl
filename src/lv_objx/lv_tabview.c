/**
 * @file lv_tab.c
 *
 */

/*********************
 *      INCLUDES
 *********************/
#include "lv_tabview.h"
#if LV_USE_TABVIEW != 0

#include "lv_btnm.h"
#include "../lv_core/lv_debug.h"
#include "../lv_themes/lv_theme.h"
#include "../lv_misc/lv_anim.h"
#include "../lv_core/lv_disp.h"

/*********************
 *      DEFINES
 *********************/
#define LV_OBJX_NAME "lv_tabview"

#if LV_USE_ANIMATION
#ifndef LV_TABVIEW_DEF_ANIM_TIME
#define LV_TABVIEW_DEF_ANIM_TIME 300 /*Animation time of focusing to the a list element [ms] (0: no animation)  */
#endif
#else
#undef LV_TABVIEW_DEF_ANIM_TIME
#define LV_TABVIEW_DEF_ANIM_TIME 0 /*No animations*/
#endif

/**********************
 *      TYPEDEFS
 **********************/

/**********************
 *  STATIC PROTOTYPES
 **********************/
static lv_res_t lv_tabview_signal(lv_obj_t * tabview, lv_signal_t sign, void * param);
static lv_res_t tabview_scrl_signal(lv_obj_t * tabview_scrl, lv_signal_t sign, void * param);

static void tab_btnm_event_cb(lv_obj_t * tab_btnm, lv_event_t event);
static void tabview_realign(lv_obj_t * tabview);
static void refr_indic_size(lv_obj_t * tabview);
static void refr_btns_size(lv_obj_t * tabview);
static void refr_content_size(lv_obj_t * tabview);
static void refr_align(lv_obj_t * tabview);

/**********************
 *  STATIC VARIABLES
 **********************/
static lv_signal_cb_t ancestor_signal;
static lv_signal_cb_t ancestor_scrl_signal;
static lv_signal_cb_t page_signal;
static const char * tab_def[] = {""};

/**********************
 *      MACROS
 **********************/

/**********************
 *   GLOBAL FUNCTIONS
 **********************/

/**
 * Create a Tab view object
 * @param par pointer to an object, it will be the parent of the new tab
 * @param copy pointer to a tab object, if not NULL then the new object will be copied from it
 * @return pointer to the created tab
 */
lv_obj_t * lv_tabview_create(lv_obj_t * par, const lv_obj_t * copy)
{
    LV_LOG_TRACE("tab view create started");

    /*Create the ancestor of tab*/
    lv_obj_t * new_tabview = lv_obj_create(par, copy);
    LV_ASSERT_MEM(new_tabview);
    if(new_tabview == NULL) return NULL;
    if(ancestor_signal == NULL) ancestor_signal = lv_obj_get_signal_cb(new_tabview);

    /*Allocate the tab type specific extended data*/
    lv_tabview_ext_t * ext = lv_obj_allocate_ext_attr(new_tabview, sizeof(lv_tabview_ext_t));
    LV_ASSERT_MEM(ext);
    if(ext == NULL) {
        lv_obj_del(new_tabview);
        return NULL;
    }

    /*Initialize the allocated 'ext' */
    ext->tab_cur      = 0;
    ext->point_last.x = 0;
    ext->point_last.y = 0;
    ext->content      = NULL;
    ext->indic        = NULL;
    ext->btns         = NULL;
    ext->btns_pos     = LV_TABVIEW_BTNS_POS_TOP;
#if LV_USE_ANIMATION
    ext->anim_time = LV_TABVIEW_DEF_ANIM_TIME;
#endif

    /*The signal and design functions are not copied so set them here*/
    lv_obj_set_signal_cb(new_tabview, lv_tabview_signal);

    /*Init the new tab tab*/
    if(copy == NULL) {
        ext->tab_name_ptr = lv_mem_alloc(sizeof(char *));
        LV_ASSERT_MEM(ext->tab_name_ptr);
        if(ext->tab_name_ptr == NULL) return NULL;
        ext->tab_name_ptr[0] = "";
        ext->tab_cnt         = 0;

        /* Set a size which fits into the parent.
         * Don't use `par` directly because if the tabview is created on a page it is moved to the
         * scrollable so the parent has changed */
<<<<<<< HEAD
        lv_obj_set_size(new_tabview, lv_obj_get_width_fit(lv_obj_get_parent(new_tabview)),
                lv_obj_get_height_fit(lv_obj_get_parent(new_tabview)));
=======
        lv_coord_t w;
        lv_coord_t h;
        if(par) {
            w = lv_obj_get_width_fit(lv_obj_get_parent(new_tabview));
            h = lv_obj_get_height_fit(lv_obj_get_parent(new_tabview));
        } else {
            w = lv_disp_get_hor_res(NULL);
            h = lv_disp_get_ver_res(NULL);
        }

        lv_obj_set_size(new_tabview, w, h);
>>>>>>> 84ed542b

        ext->content = lv_page_create(new_tabview, NULL);
        ext->btns    = lv_btnm_create(new_tabview, NULL);
        ext->indic   = lv_obj_create(ext->btns, NULL);

        if(ancestor_scrl_signal == NULL) ancestor_scrl_signal = lv_obj_get_signal_cb(lv_page_get_scrl(ext->content));
        lv_obj_set_signal_cb(lv_page_get_scrl(ext->content), tabview_scrl_signal);

        lv_btnm_set_map(ext->btns, tab_def);
        lv_obj_set_event_cb(ext->btns, tab_btnm_event_cb);

        lv_obj_set_click(ext->indic, false);

        lv_page_set_style(ext->content, LV_PAGE_STYLE_BG, &lv_style_transp_tight);
        lv_page_set_style(ext->content, LV_PAGE_STYLE_SCRL, &lv_style_transp_tight);
        lv_page_set_scrl_fit2(ext->content, LV_FIT_TIGHT, LV_FIT_FLOOD);
        lv_page_set_scrl_layout(ext->content, LV_LAYOUT_ROW_T);
        lv_page_set_sb_mode(ext->content, LV_SB_MODE_OFF);
        lv_obj_set_drag_dir(lv_page_get_scrl(ext->content), LV_DRAG_DIR_ONE);

        /*Set the default styles*/
        lv_theme_t * th = lv_theme_get_current();
        if(th) {
            lv_tabview_set_style(new_tabview, LV_TABVIEW_STYLE_BG, th->style.tabview.bg);
            lv_tabview_set_style(new_tabview, LV_TABVIEW_STYLE_INDIC, th->style.tabview.indic);
            lv_tabview_set_style(new_tabview, LV_TABVIEW_STYLE_BTN_BG, th->style.tabview.btn.bg);
            lv_tabview_set_style(new_tabview, LV_TABVIEW_STYLE_BTN_REL, th->style.tabview.btn.rel);
            lv_tabview_set_style(new_tabview, LV_TABVIEW_STYLE_BTN_PR, th->style.tabview.btn.pr);
            lv_tabview_set_style(new_tabview, LV_TABVIEW_STYLE_BTN_TGL_REL, th->style.tabview.btn.tgl_rel);
            lv_tabview_set_style(new_tabview, LV_TABVIEW_STYLE_BTN_TGL_PR, th->style.tabview.btn.tgl_pr);
        } else {
            lv_tabview_set_style(new_tabview, LV_TABVIEW_STYLE_BG, &lv_style_plain);
            lv_tabview_set_style(new_tabview, LV_TABVIEW_STYLE_BTN_BG, &lv_style_pretty);//transp);
            lv_tabview_set_style(new_tabview, LV_TABVIEW_STYLE_INDIC, &lv_style_plain_color);
        }
    }
    /*Copy an existing tab view*/
    else {
        lv_tabview_ext_t * copy_ext = lv_obj_get_ext_attr(copy);
        ext->point_last.x           = 0;
        ext->point_last.y           = 0;
        ext->btns                   = lv_btnm_create(new_tabview, copy_ext->btns);
        ext->indic                  = lv_obj_create(ext->btns, copy_ext->indic);
        ext->content                = lv_page_create(new_tabview, copy_ext->content);
#if LV_USE_ANIMATION
        ext->anim_time = copy_ext->anim_time;
#endif

        ext->tab_name_ptr = lv_mem_alloc(sizeof(char *));
        LV_ASSERT_MEM(ext->tab_name_ptr);
        if(ext->tab_name_ptr == NULL) return NULL;
        ext->tab_name_ptr[0] = "";
        lv_btnm_set_map(ext->btns, ext->tab_name_ptr);

        uint16_t i;
        lv_obj_t * new_tab;
        lv_obj_t * copy_tab;
        for(i = 0; i < copy_ext->tab_cnt; i++) {
            new_tab  = lv_tabview_add_tab(new_tabview, copy_ext->tab_name_ptr[i]);
            copy_tab = lv_tabview_get_tab(copy, i);
            lv_page_set_style(new_tab, LV_PAGE_STYLE_BG, lv_page_get_style(copy_tab, LV_PAGE_STYLE_BG));
            lv_page_set_style(new_tab, LV_PAGE_STYLE_SCRL, lv_page_get_style(copy_tab, LV_PAGE_STYLE_SCRL));
            lv_page_set_style(new_tab, LV_PAGE_STYLE_SB, lv_page_get_style(copy_tab, LV_PAGE_STYLE_SB));
        }

        /*Refresh the style with new signal function*/
        lv_obj_refresh_style(new_tabview);
    }

    tabview_realign(new_tabview);

    LV_LOG_INFO("tab view created");

    return new_tabview;
}

/**
 * Delete all children of the scrl object, without deleting scrl child.
 * @param tabview pointer to an object
 */
void lv_tabview_clean(lv_obj_t * tabview)
{
    LV_ASSERT_OBJ(tabview, LV_OBJX_NAME);

    lv_obj_t * scrl = lv_page_get_scrl(tabview);
    lv_obj_clean(scrl);
}

/*======================
 * Add/remove functions
 *=====================*/

/**
 * Add a new tab with the given name
 * @param tabview pointer to Tab view object where to ass the new tab
 * @param name the text on the tab button
 * @return pointer to the created page object (lv_page). You can create your content here
 */
lv_obj_t * lv_tabview_add_tab(lv_obj_t * tabview, const char * name)
{
    LV_ASSERT_OBJ(tabview, LV_OBJX_NAME);
    LV_ASSERT_STR(name);

    lv_tabview_ext_t * ext = lv_obj_get_ext_attr(tabview);

    /*Create the container page*/
    lv_obj_t * h = lv_page_create(ext->content, NULL);
    lv_obj_set_size(h, lv_obj_get_width(tabview), lv_obj_get_height(ext->content));
    lv_page_set_sb_mode(h, LV_SB_MODE_AUTO);
    lv_page_set_style(h, LV_PAGE_STYLE_BG, &lv_style_transp_tight);
    lv_page_set_style(h, LV_PAGE_STYLE_SCRL, &lv_style_transp);
    lv_page_set_scroll_propagation(h, true);

    if(page_signal == NULL) page_signal = lv_obj_get_signal_cb(h);

    /*Extend the button matrix map with the new name*/
    char * name_dm;
    name_dm = lv_mem_alloc(strlen(name) + 1); /*+1 for the the closing '\0' */
    LV_ASSERT_MEM(name_dm);
    if(name_dm == NULL) return NULL;
    strcpy(name_dm, name);

    ext->tab_cnt++;

    switch(ext->btns_pos) {
        case LV_TABVIEW_BTNS_POS_TOP:
        case LV_TABVIEW_BTNS_POS_BOTTOM:
            ext->tab_name_ptr = lv_mem_realloc((void*)ext->tab_name_ptr, sizeof(char *) * (ext->tab_cnt + 1));
            break;
        case LV_TABVIEW_BTNS_POS_LEFT:
        case LV_TABVIEW_BTNS_POS_RIGHT:
            ext->tab_name_ptr = lv_mem_realloc((void*)ext->tab_name_ptr, sizeof(char *) * (ext->tab_cnt * 2));
            break;
    }

    LV_ASSERT_MEM(ext->tab_name_ptr);
    if(ext->tab_name_ptr == NULL) return NULL;

    /* FIXME: It is not possible yet to switch tab button position from/to top/bottom from/to left/right at runtime.
     * Method: clean extra \n when switch from LV_TABVIEW_BTNS_POS_LEFT or LV_TABVIEW_BTNS_POS_RIGHT
     * to LV_TABVIEW_BTNS_POS_TOP or LV_TABVIEW_BTNS_POS_BOTTOM.
     */
    switch(ext->btns_pos) {
    default: /*default case is prevented in lv_tabview_set_btns_pos(), but here for safety*/
    case LV_TABVIEW_BTNS_POS_NONE:
    case LV_TABVIEW_BTNS_POS_TOP:
    case LV_TABVIEW_BTNS_POS_BOTTOM:
        ext->tab_name_ptr = lv_mem_realloc(ext->tab_name_ptr, sizeof(char *) * (ext->tab_cnt + 1));

        LV_ASSERT_MEM(ext->tab_name_ptr);
        if(ext->tab_name_ptr == NULL) return NULL;

        ext->tab_name_ptr[ext->tab_cnt - 1] = name_dm;
        ext->tab_name_ptr[ext->tab_cnt]     = "";

        break;
    case LV_TABVIEW_BTNS_POS_LEFT:
    case LV_TABVIEW_BTNS_POS_RIGHT:
        ext->tab_name_ptr = lv_mem_realloc(ext->tab_name_ptr, sizeof(char *) * (ext->tab_cnt * 2));

        LV_ASSERT_MEM(ext->tab_name_ptr);
        if(ext->tab_name_ptr == NULL) return NULL;

        if(ext->tab_cnt == 1) {
            ext->tab_name_ptr[0] = name_dm;
            ext->tab_name_ptr[1] = "";
        } else {
            ext->tab_name_ptr[ext->tab_cnt * 2 - 3] = "\n";
            ext->tab_name_ptr[ext->tab_cnt * 2 - 2] = name_dm;
            ext->tab_name_ptr[ext->tab_cnt * 2 - 1] = "";
        }
        break;
    }

    /* The button matrix's map still points to the old `tab_name_ptr` which might be freed by
     * `lv_mem_realloc`. So make its current map invalid*/
    lv_btnm_ext_t * btnm_ext = lv_obj_get_ext_attr(ext->btns);
    btnm_ext->map_p          = NULL;

    lv_btnm_set_map(ext->btns, ext->tab_name_ptr);
    lv_btnm_set_btn_ctrl(ext->btns, ext->tab_cur, LV_BTNM_CTRL_NO_REPEAT);

    /*Set the first btn as active*/
    if(ext->tab_cnt == 1)  ext->tab_cur = 0;

    tabview_realign(tabview); /*Set the size of the pages, tab buttons and indicator*/

    lv_tabview_set_tab_act(tabview, ext->tab_cur, false);

    return h;
}

/*=====================
 * Setter functions
 *====================*/

/**
 * Set a new tab
 * @param tabview pointer to Tab view object
 * @param id index of a tab to load
 * @param anim LV_ANIM_ON: set the value with an animation; LV_ANIM_OFF: change the value immediately
 */
void lv_tabview_set_tab_act(lv_obj_t * tabview, uint16_t id, lv_anim_enable_t anim)
{
    LV_ASSERT_OBJ(tabview, LV_OBJX_NAME);

#if LV_USE_ANIMATION == 0
    anim = LV_ANIM_OFF;
#endif
    lv_tabview_ext_t * ext = lv_obj_get_ext_attr(tabview);

    const lv_style_t * cont_style = lv_obj_get_style(ext->content);
    const lv_style_t * cont_scrl_style = lv_obj_get_style(lv_page_get_scrl(ext->content));

    if(id >= ext->tab_cnt) id = ext->tab_cnt - 1;

    lv_btnm_clear_btn_ctrl(ext->btns, ext->tab_cur, LV_BTNM_CTRL_TGL_STATE);

    ext->tab_cur = id;

    if(lv_obj_get_base_dir(tabview) == LV_BIDI_DIR_RTL) {
        id = (ext->tab_cnt - (id + 1));
    }

    lv_coord_t cont_x;

    switch(ext->btns_pos) {
    default: /*default case is prevented in lv_tabview_set_btns_pos(), but here for safety*/
    case LV_TABVIEW_BTNS_POS_NONE:
    case LV_TABVIEW_BTNS_POS_TOP:
    case LV_TABVIEW_BTNS_POS_BOTTOM:
        cont_x = -(lv_obj_get_width(tabview) * id + cont_scrl_style->body.padding.inner * id + cont_scrl_style->body.padding.left);
        break;
    case LV_TABVIEW_BTNS_POS_LEFT:
    case LV_TABVIEW_BTNS_POS_RIGHT:
        cont_x = -((lv_obj_get_width(tabview) - lv_obj_get_width(ext->btns)) * id + cont_scrl_style->body.padding.inner * id +
                cont_scrl_style->body.padding.left);
        break;
    }

    cont_x += cont_style->body.padding.left;

    if(anim == LV_ANIM_OFF || lv_tabview_get_anim_time(tabview) == 0) {
        lv_obj_set_x(lv_page_get_scrl(ext->content), cont_x);
    }
#if LV_USE_ANIMATION
    else {
        lv_anim_t a;
        a.var            = lv_page_get_scrl(ext->content);
        a.start          = lv_obj_get_x(lv_page_get_scrl(ext->content));
        a.end            = cont_x;
        a.exec_cb        = (lv_anim_exec_xcb_t)lv_obj_set_x;
        a.path_cb        = lv_anim_path_linear;
        a.ready_cb       = NULL;
        a.act_time       = 0;
        a.time           = ext->anim_time;
        a.playback       = 0;
        a.playback_pause = 0;
        a.repeat         = 0;
        a.repeat_pause   = 0;
        lv_anim_create(&a);
    }
#endif

    /*Move the indicator*/
    const lv_style_t * tabs_style = lv_obj_get_style(ext->btns);
    lv_coord_t indic_size;
    lv_coord_t indic_pos = 0; /*silence uninitialized variable warning*/;

    switch(ext->btns_pos) {
    default: /*default case is prevented in lv_tabview_set_btns_pos(), but here for safety*/
    case LV_TABVIEW_BTNS_POS_NONE:
        break;
    case LV_TABVIEW_BTNS_POS_TOP:
    case LV_TABVIEW_BTNS_POS_BOTTOM:
        indic_size = lv_obj_get_width(ext->indic);
        indic_pos  = indic_size * id + tabs_style->body.padding.inner * id + tabs_style->body.padding.left;
        break;
    case LV_TABVIEW_BTNS_POS_LEFT:
    case LV_TABVIEW_BTNS_POS_RIGHT:
        indic_size = lv_obj_get_height(ext->indic);
        indic_pos  = tabs_style->body.padding.top + id * (indic_size + tabs_style->body.padding.inner);
        break;
    }

#if LV_USE_ANIMATION
    if(anim == LV_ANIM_OFF || ext->anim_time == 0)
#endif
    {
        switch(ext->btns_pos) {
        default: /*default case is prevented in lv_tabview_set_btns_pos(), but here for safety*/
        case LV_TABVIEW_BTNS_POS_NONE: break;
        case LV_TABVIEW_BTNS_POS_TOP:
        case LV_TABVIEW_BTNS_POS_BOTTOM: lv_obj_set_x(ext->indic, indic_pos); break;
        case LV_TABVIEW_BTNS_POS_LEFT:
        case LV_TABVIEW_BTNS_POS_RIGHT: lv_obj_set_y(ext->indic, indic_pos); break;
        }
    }
#if LV_USE_ANIMATION
    else {
        lv_anim_t a;
        a.var = ext->indic;

        switch(ext->btns_pos) {
        default: /*default case is prevented in lv_tabview_set_btns_pos(), but here for safety*/
        case LV_TABVIEW_BTNS_POS_NONE:
            break;
        case LV_TABVIEW_BTNS_POS_TOP:
        case LV_TABVIEW_BTNS_POS_BOTTOM:
            a.start   = lv_obj_get_x(ext->indic);
            a.end     = indic_pos;
            a.exec_cb = (lv_anim_exec_xcb_t)lv_obj_set_x;
            break;
        case LV_TABVIEW_BTNS_POS_LEFT:
        case LV_TABVIEW_BTNS_POS_RIGHT:
            a.start   = lv_obj_get_y(ext->indic);
            a.end     = indic_pos;
            a.exec_cb = (lv_anim_exec_xcb_t)lv_obj_set_y;
            break;
        }

        a.path_cb        = lv_anim_path_linear;
        a.ready_cb       = NULL;
        a.act_time       = 0;
        a.time           = ext->anim_time;
        a.playback       = 0;
        a.playback_pause = 0;
        a.repeat         = 0;
        a.repeat_pause   = 0;
        lv_anim_create(&a);
    }
#endif

    lv_btnm_set_btn_ctrl(ext->btns, ext->tab_cur, LV_BTNM_CTRL_TGL_STATE);
}

/**
 * Set the animation time of tab view when a new tab is loaded
 * @param tabview pointer to Tab view object
 * @param anim_time_ms time of animation in milliseconds
 */
void lv_tabview_set_anim_time(lv_obj_t * tabview, uint16_t anim_time)
{
    LV_ASSERT_OBJ(tabview, LV_OBJX_NAME);

#if LV_USE_ANIMATION
    lv_tabview_ext_t * ext = lv_obj_get_ext_attr(tabview);
    ext->anim_time         = anim_time;
#else
    (void)tabview;
    (void)anim_time;
#endif
}

/**
 * Set the style of a tab view
 * @param tabview pointer to a tan view object
 * @param type which style should be set
 * @param style pointer to the new style
 */
void lv_tabview_set_style(lv_obj_t * tabview, lv_tabview_style_t type, const lv_style_t * style)
{
    LV_ASSERT_OBJ(tabview, LV_OBJX_NAME);

    lv_tabview_ext_t * ext = lv_obj_get_ext_attr(tabview);

    switch(type) {
    case LV_TABVIEW_STYLE_BG: lv_obj_set_style(tabview, style); break;
    case LV_TABVIEW_STYLE_BTN_BG:
        lv_btnm_set_style(ext->btns, LV_BTNM_STYLE_BG, style);
        tabview_realign(tabview);
        break;
    case LV_TABVIEW_STYLE_BTN_REL:
        lv_btnm_set_style(ext->btns, LV_BTNM_STYLE_BTN_REL, style);
        tabview_realign(tabview);
        break;
    case LV_TABVIEW_STYLE_BTN_PR: lv_btnm_set_style(ext->btns, LV_BTNM_STYLE_BTN_PR, style); break;
    case LV_TABVIEW_STYLE_BTN_TGL_REL: lv_btnm_set_style(ext->btns, LV_BTNM_STYLE_BTN_TGL_REL, style); break;
    case LV_TABVIEW_STYLE_BTN_TGL_PR: lv_btnm_set_style(ext->btns, LV_BTNM_STYLE_BTN_TGL_PR, style); break;
    case LV_TABVIEW_STYLE_INDIC:
        lv_obj_set_style(ext->indic, style);
        tabview_realign(tabview);
        break;
    }
}

/**
 * Set the position of tab select buttons
 * @param tabview pointer to a tan view object
 * @param btns_pos which button position
 */
void lv_tabview_set_btns_pos(lv_obj_t * tabview, lv_tabview_btns_pos_t btns_pos)
{
    if(btns_pos != LV_TABVIEW_BTNS_POS_NONE &&
       btns_pos != LV_TABVIEW_BTNS_POS_TOP &&
       btns_pos != LV_TABVIEW_BTNS_POS_BOTTOM &&
       btns_pos != LV_TABVIEW_BTNS_POS_LEFT &&
       btns_pos != LV_TABVIEW_BTNS_POS_RIGHT) {
        LV_LOG_WARN("lv_tabview_set_btns_pos: unexpected button position");
        return;
    }
    LV_ASSERT_OBJ(tabview, LV_OBJX_NAME);

    lv_tabview_ext_t * ext = lv_obj_get_ext_attr(tabview);

    ext->btns_pos = btns_pos;
    tabview_realign(tabview);
}

/*=====================
 * Getter functions
 *====================*/

/**
 * Get the index of the currently active tab
 * @param tabview pointer to Tab view object
 * @return the active btn index
 */
uint16_t lv_tabview_get_tab_act(const lv_obj_t * tabview)
{
    LV_ASSERT_OBJ(tabview, LV_OBJX_NAME);

    lv_tabview_ext_t * ext = lv_obj_get_ext_attr(tabview);
    return ext->tab_cur;
}

/**
 * Get the number of tabs
 * @param tabview pointer to Tab view object
 * @return btn count
 */
uint16_t lv_tabview_get_tab_count(const lv_obj_t * tabview)
{
    LV_ASSERT_OBJ(tabview, LV_OBJX_NAME);

    lv_tabview_ext_t * ext = lv_obj_get_ext_attr(tabview);
    return ext->tab_cnt;
}

/**
 * Get the page (content area) of a tab
 * @param tabview pointer to Tab view object
 * @param id index of the btn (>= 0)
 * @return pointer to page (lv_page) object
 */
lv_obj_t * lv_tabview_get_tab(const lv_obj_t * tabview, uint16_t id)
{
    LV_ASSERT_OBJ(tabview, LV_OBJX_NAME);

    lv_tabview_ext_t * ext = lv_obj_get_ext_attr(tabview);
    lv_obj_t * content_scrl = lv_page_get_scrl(ext->content);
    uint16_t i             = 0;
    lv_obj_t * page        = lv_obj_get_child_back(content_scrl, NULL);

    while(page != NULL && i != id) {
        if(lv_obj_get_signal_cb(page) == page_signal) i++;
        page = lv_obj_get_child_back(content_scrl, page);
    }

    if(i == id) return page;

    return NULL;
}

/**
 * Get the animation time of tab view when a new tab is loaded
 * @param tabview pointer to Tab view object
 * @return time of animation in milliseconds
 */
uint16_t lv_tabview_get_anim_time(const lv_obj_t * tabview)
{
    LV_ASSERT_OBJ(tabview, LV_OBJX_NAME);

#if LV_USE_ANIMATION
    lv_tabview_ext_t * ext = lv_obj_get_ext_attr(tabview);
    return ext->anim_time;
#else
    (void)tabview;
    return 0;
#endif
}

/**
 * Get a style of a tab view
 * @param tabview pointer to a ab view object
 * @param type which style should be get
 * @return style pointer to a style
 */
const lv_style_t * lv_tabview_get_style(const lv_obj_t * tabview, lv_tabview_style_t type)
{
    LV_ASSERT_OBJ(tabview, LV_OBJX_NAME);

    const lv_style_t * style = NULL;
    lv_tabview_ext_t * ext   = lv_obj_get_ext_attr(tabview);

    switch(type) {
    case LV_TABVIEW_STYLE_BG: style = lv_obj_get_style(tabview); break;
    case LV_TABVIEW_STYLE_BTN_BG: style = lv_btnm_get_style(ext->btns, LV_BTNM_STYLE_BG); break;
    case LV_TABVIEW_STYLE_BTN_REL: style = lv_btnm_get_style(ext->btns, LV_BTNM_STYLE_BTN_REL); break;
    case LV_TABVIEW_STYLE_BTN_PR: style = lv_btnm_get_style(ext->btns, LV_BTNM_STYLE_BTN_PR); break;
    case LV_TABVIEW_STYLE_BTN_TGL_REL: style = lv_btnm_get_style(ext->btns, LV_BTNM_STYLE_BTN_TGL_REL); break;
    case LV_TABVIEW_STYLE_BTN_TGL_PR: style = lv_btnm_get_style(ext->btns, LV_BTNM_STYLE_BTN_TGL_PR); break;
    default: style = NULL; break;
    }

    return style;
}

/**
 * Get position of tab select buttons
 * @param tabview pointer to a ab view object
 */
lv_tabview_btns_pos_t lv_tabview_get_btns_pos(const lv_obj_t * tabview)
{
    LV_ASSERT_OBJ(tabview, LV_OBJX_NAME);

    lv_tabview_ext_t * ext = lv_obj_get_ext_attr(tabview);
    return ext->btns_pos;
}

/**********************
 *   STATIC FUNCTIONS
 **********************/

/**
 * Signal function of the Tab view
 * @param tabview pointer to a Tab view object
 * @param sign a signal type from lv_signal_t enum
 * @param param pointer to a signal specific variable
 * @return LV_RES_OK: the object is not deleted in the function; LV_RES_INV: the object is deleted
 */
static lv_res_t lv_tabview_signal(lv_obj_t * tabview, lv_signal_t sign, void * param)
{
    lv_res_t res;

    /* Include the ancient signal function */
    res = ancestor_signal(tabview, sign, param);
    if(res != LV_RES_OK) return res;
    if(sign == LV_SIGNAL_GET_TYPE) return lv_obj_handle_get_type_signal(param, LV_OBJX_NAME);

    lv_tabview_ext_t * ext = lv_obj_get_ext_attr(tabview);
    if(sign == LV_SIGNAL_CLEANUP) {
        uint8_t i;
        for(i = 0; ext->tab_name_ptr[i][0] != '\0'; i++) lv_mem_free(ext->tab_name_ptr[i]);

        lv_mem_free(ext->tab_name_ptr);
        ext->tab_name_ptr = NULL;
        ext->btns         = NULL; /*These objects were children so they are already invalid*/
        ext->content      = NULL;
    } else if(sign == LV_SIGNAL_CORD_CHG) {
        if(ext->content != NULL && (lv_obj_get_width(tabview) != lv_area_get_width(param) ||
                lv_obj_get_height(tabview) != lv_area_get_height(param))) {
            tabview_realign(tabview);
        }
    } else if(sign == LV_SIGNAL_RELEASED) {
#if LV_USE_GROUP
        /*If released by a KEYPAD or ENCODER then really the tab buttons should be released.
         * So simulate a CLICK on the tab buttons*/
        lv_indev_t * indev         = lv_indev_get_act();
        lv_indev_type_t indev_type = lv_indev_get_type(indev);
        if(indev_type == LV_INDEV_TYPE_KEYPAD ||
                (indev_type == LV_INDEV_TYPE_ENCODER && lv_group_get_editing(lv_obj_get_group(tabview)))) {
            lv_event_send(ext->btns, LV_EVENT_CLICKED, lv_event_get_data());
        }
#endif
    } else if(sign == LV_SIGNAL_FOCUS || sign == LV_SIGNAL_DEFOCUS || sign == LV_SIGNAL_CONTROL) {
        /* The button matrix is not in a group (the tab view is in it) but it should handle the
         * group signals. So propagate the related signals to the button matrix manually*/
        if(ext->btns) {
            ext->btns->signal_cb(ext->btns, sign, param);
        }

        if(sign == LV_SIGNAL_FOCUS) {
            lv_indev_type_t indev_type = lv_indev_get_type(lv_indev_get_act());
            /*If not focused by an input device assume the last input device*/
            if(indev_type == LV_INDEV_TYPE_NONE) {
                indev_type = lv_indev_get_type(lv_indev_get_next(NULL));
            }

            /*With ENCODER select the first button only in edit mode*/
            if(indev_type == LV_INDEV_TYPE_ENCODER) {
#if LV_USE_GROUP
                lv_group_t * g = lv_obj_get_group(tabview);
                if(lv_group_get_editing(g)) {
                    lv_btnm_set_pressed(ext->btns, ext->tab_cur);
                }
#endif
            } else {
                lv_btnm_set_pressed(ext->btns, ext->tab_cur);
            }
        }
    } else if(sign == LV_SIGNAL_GET_EDITABLE) {
        bool * editable = (bool *)param;
        *editable       = true;
    }


    return res;
}

/**
 * Signal function of a tab views main scrollable area
 * @param tab pointer to a tab page object
 * @param sign a signal type from lv_signal_t enum
 * @param param pointer to a signal specific variable
 * @return LV_RES_OK: the object is not deleted in the function; LV_RES_INV: the object is deleted
 */
static lv_res_t tabview_scrl_signal(lv_obj_t * tabview_scrl, lv_signal_t sign, void * param)
{
    lv_res_t res;

    /* Include the ancient signal function */
    res = ancestor_scrl_signal(tabview_scrl, sign, param);
    if(res != LV_RES_OK) return res;
    if(sign == LV_SIGNAL_GET_TYPE) return lv_obj_handle_get_type_signal(param, "");

    lv_obj_t * cont    = lv_obj_get_parent(tabview_scrl);
    lv_obj_t * tabview = lv_obj_get_parent(cont);

    if(sign == LV_SIGNAL_DRAG_THROW_BEGIN) {
        lv_tabview_ext_t * ext = lv_obj_get_ext_attr(tabview);

        lv_indev_t * indev = lv_indev_get_act();
        lv_point_t point_act;
        lv_indev_get_point(indev, &point_act);
        lv_point_t vect;
        lv_indev_get_vect(indev, &vect);
        lv_coord_t x_predict = 0;

        while(vect.x != 0) {
            x_predict += vect.x;
            vect.x = vect.x * (100 - LV_INDEV_DEF_DRAG_THROW) / 100;
        }

        res = lv_indev_finish_drag(indev);
        if(res != LV_RES_OK) return res;
        lv_obj_t * tab_page = lv_tabview_get_tab(tabview, ext->tab_cur);
        lv_coord_t page_x1  = tab_page->coords.x1 - tabview->coords.x1 + x_predict;
        lv_coord_t page_x2  = page_x1 + lv_obj_get_width(tabview);
        lv_coord_t treshold = lv_obj_get_width(tabview) / 2;

        lv_bidi_dir_t base_dir = lv_obj_get_base_dir(tabview);
        int16_t tab_cur = ext->tab_cur;
        if(page_x1 > treshold) {
            if(base_dir != LV_BIDI_DIR_RTL) tab_cur--;
            else tab_cur ++;
        } else if(page_x2 < treshold) {
            if(base_dir != LV_BIDI_DIR_RTL) tab_cur++;
            else tab_cur --;
        }

        if(tab_cur > ext->tab_cnt - 1) tab_cur = ext->tab_cnt - 1;
        if(tab_cur < 0) tab_cur = 0;

        uint32_t id_prev = lv_tabview_get_tab_act(tabview);
        lv_tabview_set_tab_act(tabview, tab_cur, LV_ANIM_ON);
        uint32_t id_new = lv_tabview_get_tab_act(tabview);

        if(id_prev != id_new) res = lv_event_send(tabview, LV_EVENT_VALUE_CHANGED, &id_new);
        if(res != LV_RES_OK) return res;

    }
    return res;
}

/**
 * Called when a tab button is clicked
 * @param tab_btnm pointer to the tab's button matrix object
 * @param event type of the event
 */
static void tab_btnm_event_cb(lv_obj_t * tab_btnm, lv_event_t event)
{
    if(event != LV_EVENT_CLICKED) return;

    uint16_t btn_id = lv_btnm_get_active_btn(tab_btnm);
    if(btn_id == LV_BTNM_BTN_NONE) return;

    lv_btnm_clear_btn_ctrl_all(tab_btnm, LV_BTNM_CTRL_TGL_STATE);
    lv_btnm_set_btn_ctrl(tab_btnm, btn_id, LV_BTNM_CTRL_TGL_STATE);

    lv_obj_t * tabview = lv_obj_get_parent(tab_btnm);

    uint32_t id_prev = lv_tabview_get_tab_act(tabview);
    lv_tabview_set_tab_act(tabview, btn_id, LV_ANIM_ON);
    uint32_t id_new = lv_tabview_get_tab_act(tabview);

    lv_res_t res = LV_RES_OK;
    if(id_prev != id_new) res = lv_event_send(tabview, LV_EVENT_VALUE_CHANGED, &id_new);

    if(res != LV_RES_OK) return;
}

/**
 * Realign and resize the elements of Tab view
 * @param tabview pointer to a Tab view object
 */
static void tabview_realign(lv_obj_t * tabview)
{
    lv_tabview_ext_t * ext = lv_obj_get_ext_attr(tabview);

    refr_btns_size(tabview);
    refr_content_size(tabview);
    refr_indic_size(tabview);

    refr_align(tabview);

    lv_tabview_set_tab_act(tabview, ext->tab_cur, LV_ANIM_OFF);
}



static void refr_indic_size(lv_obj_t * tabview)
{
    lv_tabview_ext_t * ext = lv_obj_get_ext_attr(tabview);

    const lv_style_t * style_btn_bg  = lv_tabview_get_style(tabview, LV_TABVIEW_STYLE_BTN_BG);
    const lv_style_t * style_indic  = lv_tabview_get_style(tabview, LV_TABVIEW_STYLE_INDIC);

    if(style_indic == NULL) style_indic = &lv_style_plain_color;


    /*Set the indicator width/height*/
    lv_coord_t indic_w;
    lv_coord_t indic_h;
    lv_coord_t max_h;

    switch(ext->btns_pos) {
    default: /*default case is prevented in lv_tabview_set_btns_pos(), but here for safety*/
    case LV_TABVIEW_BTNS_POS_NONE:
        lv_obj_set_hidden(ext->indic, true);
        indic_w = 0;
        indic_h = 0;
        break;
    case LV_TABVIEW_BTNS_POS_TOP:
    case LV_TABVIEW_BTNS_POS_BOTTOM:
        lv_obj_set_hidden(ext->indic, false);
        if(ext->tab_cnt) {
            indic_h = style_indic->body.padding.inner;
            indic_w = (lv_obj_get_width(tabview) - style_btn_bg->body.padding.inner * (ext->tab_cnt - 1) -
                    style_btn_bg->body.padding.left - style_btn_bg->body.padding.right) /
                            ext->tab_cnt;
        } else {
            indic_w = 0;
            indic_h = 0;
        }
        break;
    case LV_TABVIEW_BTNS_POS_LEFT:
    case LV_TABVIEW_BTNS_POS_RIGHT:
        lv_obj_set_hidden(ext->indic, false);
        if(ext->tab_cnt) {
            indic_w = style_indic->body.padding.inner;
            max_h = lv_obj_get_height(ext->btns) - style_btn_bg->body.padding.top - style_btn_bg->body.padding.bottom;
            indic_h= max_h - ((ext->tab_cnt - 1) * style_btn_bg->body.padding.inner);
            indic_h = indic_h / ext->tab_cnt;
            indic_h--; /*-1 because e.g. height = 100 means 101 pixels (0..100)*/
        } else {
            indic_w = 0;
            indic_h = 0;
        }
        break;
    }

    lv_obj_set_width(ext->indic, indic_w);
    lv_obj_set_height(ext->indic, indic_h);
}


static void refr_btns_size(lv_obj_t * tabview)
{
    lv_tabview_ext_t * ext = lv_obj_get_ext_attr(tabview);
    const lv_style_t * style_btn_bg  = lv_tabview_get_style(tabview, LV_TABVIEW_STYLE_BTN_BG);
    const lv_style_t * style_btn_rel = lv_tabview_get_style(tabview, LV_TABVIEW_STYLE_BTN_REL);


    /*Set the tabs height/width*/
    lv_coord_t btns_w;
    lv_coord_t btns_h;

    switch(ext->btns_pos) {
    default: /*default case is prevented in lv_tabview_set_btns_pos(), but here for safety*/
    case LV_TABVIEW_BTNS_POS_NONE:
        btns_w = 0;
        btns_h = 0;
        lv_obj_set_hidden(ext->btns, true);
        break;
    case LV_TABVIEW_BTNS_POS_TOP:
    case LV_TABVIEW_BTNS_POS_BOTTOM:
        lv_obj_set_hidden(ext->btns, false);
        btns_h = lv_font_get_line_height(style_btn_rel->text.font) + style_btn_rel->body.padding.top +
                style_btn_rel->body.padding.bottom + style_btn_bg->body.padding.top +
                style_btn_bg->body.padding.bottom;
        btns_w = lv_obj_get_width(tabview);

        break;
    case LV_TABVIEW_BTNS_POS_LEFT:
    case LV_TABVIEW_BTNS_POS_RIGHT:
        lv_obj_set_hidden(ext->btns, false);
        btns_w = lv_font_get_glyph_width(style_btn_rel->text.font, 'A', '\0') +
                style_btn_rel->body.padding.left + style_btn_rel->body.padding.right +
                style_btn_bg->body.padding.left + style_btn_bg->body.padding.right;
        btns_h = lv_obj_get_height(tabview);
        break;
    }

    lv_obj_set_size(ext->btns, btns_w, btns_h);
}

static void refr_content_size(lv_obj_t * tabview)
{
    lv_tabview_ext_t * ext = lv_obj_get_ext_attr(tabview);
    const lv_style_t * style_cont = lv_obj_get_style(ext->content);
    lv_coord_t cont_w;
    lv_coord_t cont_h;

    switch(ext->btns_pos) {
    default: /*default case is prevented in lv_tabview_set_btns_pos(), but here for safety*/
    case LV_TABVIEW_BTNS_POS_NONE:
        cont_w = lv_obj_get_width(tabview);
        cont_h = lv_obj_get_height(tabview);
        break;
    case LV_TABVIEW_BTNS_POS_TOP:
    case LV_TABVIEW_BTNS_POS_BOTTOM:
        cont_w = lv_obj_get_width(tabview);
        cont_h = lv_obj_get_height(tabview) - lv_obj_get_height(ext->btns);
        break;
    case LV_TABVIEW_BTNS_POS_LEFT:
    case LV_TABVIEW_BTNS_POS_RIGHT:
        cont_w = lv_obj_get_width(tabview) - lv_obj_get_width(ext->btns);
        cont_h = lv_obj_get_height(tabview);
        break;
    }

    lv_obj_set_size(ext->content, cont_w, cont_h);


    /*Refresh the size of the tab pages too. `ext->content` has a layout to align the pages*/
    cont_h -= style_cont->body.padding.top + style_cont->body.padding.bottom;
    lv_obj_t * content_scrl = lv_page_get_scrl(ext->content);
    lv_obj_t * pages = lv_obj_get_child(content_scrl, NULL);
    while(pages != NULL) {
        /*Be sure adjust only the pages (user can other things)*/
        if(lv_obj_get_signal_cb(pages) == page_signal) {
            lv_obj_set_size(pages, cont_w, cont_h);
        }
        pages = lv_obj_get_child(content_scrl, pages);
    }
}

static void refr_align(lv_obj_t * tabview)
{
    lv_tabview_ext_t * ext = lv_obj_get_ext_attr(tabview);

    switch(ext->btns_pos) {
    default: /*default case is prevented in lv_tabview_set_btns_pos(), but here for safety*/
    case LV_TABVIEW_BTNS_POS_NONE:
        lv_obj_align(ext->content, NULL, LV_ALIGN_IN_TOP_LEFT, 0, 0);
        break;
    case LV_TABVIEW_BTNS_POS_TOP:
        lv_obj_align(ext->btns, NULL, LV_ALIGN_IN_TOP_LEFT, 0, 0);
        lv_obj_align(ext->content, ext->btns, LV_ALIGN_OUT_BOTTOM_LEFT, 0, 0);
        lv_obj_align(ext->indic, ext->btns, LV_ALIGN_IN_BOTTOM_LEFT, 0, 0);
        break;
    case LV_TABVIEW_BTNS_POS_BOTTOM:
        lv_obj_align(ext->content, NULL, LV_ALIGN_IN_TOP_LEFT, 0, 0);
        lv_obj_align(ext->btns, ext->content, LV_ALIGN_OUT_BOTTOM_LEFT, 0, 0);
        lv_obj_align(ext->indic, ext->btns, LV_ALIGN_IN_TOP_LEFT, 0, 0);
        break;
    case LV_TABVIEW_BTNS_POS_LEFT:
        lv_obj_align(ext->btns, NULL, LV_ALIGN_IN_TOP_LEFT, 0, 0);
        lv_obj_align(ext->content, tabview, LV_ALIGN_IN_TOP_LEFT, lv_obj_get_width(ext->btns), 0);
        lv_obj_align(ext->indic, ext->btns, LV_ALIGN_IN_TOP_RIGHT, 0, 0);
        break;
    case LV_TABVIEW_BTNS_POS_RIGHT:
        lv_obj_align(ext->btns, NULL, LV_ALIGN_IN_TOP_RIGHT, 0, 0);
        lv_obj_align(ext->content, tabview, LV_ALIGN_IN_TOP_LEFT, 0, 0);
        lv_obj_align(ext->indic, ext->btns, LV_ALIGN_IN_TOP_LEFT, 0, 0);
        break;
    }
}
#endif<|MERGE_RESOLUTION|>--- conflicted
+++ resolved
@@ -112,10 +112,6 @@
         /* Set a size which fits into the parent.
          * Don't use `par` directly because if the tabview is created on a page it is moved to the
          * scrollable so the parent has changed */
-<<<<<<< HEAD
-        lv_obj_set_size(new_tabview, lv_obj_get_width_fit(lv_obj_get_parent(new_tabview)),
-                lv_obj_get_height_fit(lv_obj_get_parent(new_tabview)));
-=======
         lv_coord_t w;
         lv_coord_t h;
         if(par) {
@@ -127,7 +123,6 @@
         }
 
         lv_obj_set_size(new_tabview, w, h);
->>>>>>> 84ed542b
 
         ext->content = lv_page_create(new_tabview, NULL);
         ext->btns    = lv_btnm_create(new_tabview, NULL);
