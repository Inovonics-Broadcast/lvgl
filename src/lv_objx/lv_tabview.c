--- conflicted
+++ resolved
@@ -234,23 +234,6 @@
 
     ext->tab_cnt++;
 
-<<<<<<< HEAD
-=======
-    switch(ext->btns_pos) {
-        case LV_TABVIEW_BTNS_POS_TOP:
-        case LV_TABVIEW_BTNS_POS_BOTTOM:
-            ext->tab_name_ptr = lv_mem_realloc(ext->tab_name_ptr, sizeof(char *) * (ext->tab_cnt + 1));
-            break;
-        case LV_TABVIEW_BTNS_POS_LEFT:
-        case LV_TABVIEW_BTNS_POS_RIGHT:
-            ext->tab_name_ptr = lv_mem_realloc(ext->tab_name_ptr, sizeof(char *) * (ext->tab_cnt * 2));
-            break;
-    }
-
-    LV_ASSERT_MEM(ext->tab_name_ptr);
-    if(ext->tab_name_ptr == NULL) return NULL;
->>>>>>> 0a9eeba4
-
     /* FIXME: It is not possible yet to switch tab button position from/to top/bottom from/to left/right at runtime.
      * Method: clean extra \n when switch from LV_TABVIEW_BTNS_POS_LEFT or LV_TABVIEW_BTNS_POS_RIGHT
      * to LV_TABVIEW_BTNS_POS_TOP or LV_TABVIEW_BTNS_POS_BOTTOM.
@@ -264,7 +247,7 @@
     case LV_TABVIEW_BTNS_POS_BOTTOM:
         ext->tab_name_ptr = lv_mem_realloc(ext->tab_name_ptr, sizeof(char *) * (ext->tab_cnt + 1));
 
-        lv_mem_assert(ext->tab_name_ptr);
+        LV_ASSERT_MEM(ext->tab_name_ptr);
         if(ext->tab_name_ptr == NULL) return NULL;
 
         ext->tab_name_ptr[ext->tab_cnt - 1] = name_dm;
@@ -275,7 +258,7 @@
     case LV_TABVIEW_BTNS_POS_RIGHT:
         ext->tab_name_ptr = lv_mem_realloc(ext->tab_name_ptr, sizeof(char *) * (ext->tab_cnt * 2));
 
-        lv_mem_assert(ext->tab_name_ptr);
+        LV_ASSERT_MEM(ext->tab_name_ptr);
         if(ext->tab_name_ptr == NULL) return NULL;
 
         if(ext->tab_cnt == 1) {
@@ -438,22 +421,6 @@
 }
 
 /**
-<<<<<<< HEAD
-=======
- * Enable horizontal sliding with touch pad
- * @param tabview pointer to Tab view object
- * @param en true: enable sliding; false: disable sliding
- */
-void lv_tabview_set_sliding(lv_obj_t * tabview, bool en)
-{
-    LV_ASSERT_OBJ(tabview, LV_OBJX_NAME);
-
-    lv_tabview_ext_t * ext = lv_obj_get_ext_attr(tabview);
-    ext->slide_enable      = en == false ? 0 : 1;
-}
-
-/**
->>>>>>> 0a9eeba4
  * Set the animation time of tab view when a new tab is loaded
  * @param tabview pointer to Tab view object
  * @param anim_time_ms time of animation in milliseconds
@@ -526,24 +493,6 @@
     tabview_realign(tabview);
 }
 
-<<<<<<< HEAD
-=======
-/**
- * Set whether tab buttons are hidden
- * @param tabview pointer to a tab view object
- * @param en whether tab buttons are hidden
- */
-void lv_tabview_set_btns_hidden(lv_obj_t * tabview, bool en)
-{
-    LV_ASSERT_OBJ(tabview, LV_OBJX_NAME);
-
-    lv_tabview_ext_t * ext = lv_obj_get_ext_attr(tabview);
-
-    ext->btns_hide = en;
-    tabview_realign(tabview);
-}
-
->>>>>>> 0a9eeba4
 /*=====================
  * Getter functions
  *====================*/
@@ -600,22 +549,6 @@
 }
 
 /**
-<<<<<<< HEAD
-=======
- * Get horizontal sliding is enabled or not
- * @param tabview pointer to Tab view object
- * @return true: enable sliding; false: disable sliding
- */
-bool lv_tabview_get_sliding(const lv_obj_t * tabview)
-{
-    LV_ASSERT_OBJ(tabview, LV_OBJX_NAME);
-
-    lv_tabview_ext_t * ext = lv_obj_get_ext_attr(tabview);
-    return ext->slide_enable ? true : false;
-}
-
-/**
->>>>>>> 0a9eeba4
  * Get the animation time of tab view when a new tab is loaded
  * @param tabview pointer to Tab view object
  * @return time of animation in milliseconds
@@ -671,23 +604,6 @@
     return ext->btns_pos;
 }
 
-<<<<<<< HEAD
-=======
-/**
- * Get whether tab buttons are hidden
- * @param tabview pointer to a tab view object
- * @return whether tab buttons are hidden
- */
-bool lv_tabview_get_btns_hidden(const lv_obj_t * tabview)
-{
-    LV_ASSERT_OBJ(tabview, LV_OBJX_NAME);
-
-    lv_tabview_ext_t * ext = lv_obj_get_ext_attr(tabview);
-
-    return ext->btns_hide;
-}
-
->>>>>>> 0a9eeba4
 /**********************
  *   STATIC FUNCTIONS
  **********************/
@@ -786,55 +702,8 @@
     lv_obj_t * cont    = lv_obj_get_parent(tab_page);
     lv_obj_t * tabview = lv_obj_get_parent(cont);
 
-<<<<<<< HEAD
     if(sign == LV_SIGNAL_DRAG_THROW_BEGIN) {
         lv_tabview_ext_t * ext = lv_obj_get_ext_attr(tabview);
-=======
-    if(lv_tabview_get_sliding(tabview) == false) return res;
-
-    if(sign == LV_SIGNAL_PRESSED) {
-        tabpage_pressed_handler(tabview, tab_page);
-    } else if(sign == LV_SIGNAL_PRESSING) {
-        tabpage_pressing_handler(tabview, tab_page);
-    } else if(sign == LV_SIGNAL_RELEASED || sign == LV_SIGNAL_PRESS_LOST) {
-        tabpage_press_lost_handler(tabview, tab_page);
-    }
-
-    return res;
-}
-/**
- * Signal function of the tab page's scrollable object
- * @param tab_scrl pointer to a tab page's scrollable object
- * @param sign a signal type from lv_signal_t enum
- * @param param pointer to a signal specific variable
- * @return LV_RES_OK: the object is not deleted in the function; LV_RES_INV: the object is deleted
- */
-static lv_res_t tabpage_scrl_signal(lv_obj_t * tab_scrl, lv_signal_t sign, void * param)
-{
-    lv_res_t res;
-
-    /* Include the ancient signal function */
-    res = page_scrl_signal(tab_scrl, sign, param);
-    if(res != LV_RES_OK) return res;
-    if(sign == LV_SIGNAL_GET_TYPE) return lv_obj_handle_get_type_signal(param, "");
-
-    lv_obj_t * tab_page = lv_obj_get_parent(tab_scrl);
-    lv_obj_t * cont     = lv_obj_get_parent(tab_page);
-    lv_obj_t * tabview  = lv_obj_get_parent(cont);
-
-    if(lv_tabview_get_sliding(tabview) == false) return res;
-
-    if(sign == LV_SIGNAL_PRESSED) {
-        tabpage_pressed_handler(tabview, tab_page);
-    } else if(sign == LV_SIGNAL_PRESSING) {
-        tabpage_pressing_handler(tabview, tab_page);
-    } else if(sign == LV_SIGNAL_RELEASED || sign == LV_SIGNAL_PRESS_LOST) {
-        tabpage_press_lost_handler(tabview, tab_page);
-    }
-
-    return res;
-}
->>>>>>> 0a9eeba4
 
         lv_indev_t * indev = lv_indev_get_act();
         lv_point_t point_act;
