/**
 * @file math_base.h
 *
 */

#ifndef LV_MATH_H
#define LV_MATH_H

#ifdef __cplusplus
extern "C" {
#endif

/*********************
 *      INCLUDES
 *********************/
#include <stdint.h>

/*********************
 *      DEFINES
 *********************/
#define LV_MATH_MIN(a, b) ((a) < (b) ? (a) : (b))
#define LV_MATH_MAX(a, b) ((a) > (b) ? (a) : (b))
#define LV_MATH_ABS(x) ((x) > 0 ? (x) : (-(x)))

#define LV_TRIGO_SIN_MAX 32767
#define LV_TRIGO_SHIFT 15 /**<  >> LV_TRIGO_SHIFT to normalize*/

#define LV_BEZIER_VAL_MAX 1024 /**< Max time in Bezier functions (not [0..1] to use integers) */
#define LV_BEZIER_VAL_SHIFT 10 /**< log2(LV_BEZIER_VAL_MAX): used to normalize up scaled values*/

/**********************
 *      TYPEDEFS
 **********************/

/**********************
 * GLOBAL PROTOTYPES
 **********************/

/**
 * Return with sinus of an angle
 * @param angle
 * @return sinus of 'angle'. sin(-90) = -32767, sin(90) = 32767
 */
int16_t lv_trigo_sin(int16_t angle);

/**
 * Calculate a value of a Cubic Bezier function.
 * @param t time in range of [0..LV_BEZIER_VAL_MAX]
 * @param u0 start values in range of [0..LV_BEZIER_VAL_MAX]
 * @param u1 control value 1 values in range of [0..LV_BEZIER_VAL_MAX]
 * @param u2 control value 2 in range of [0..LV_BEZIER_VAL_MAX]
 * @param u3 end values in range of [0..LV_BEZIER_VAL_MAX]
 * @return the value calculated from the given parameters in range of [0..LV_BEZIER_VAL_MAX]
 */
int32_t lv_bezier3(uint32_t t, int32_t u0, int32_t u1, int32_t u2, int32_t u3);

/**
<<<<<<< HEAD
 * Calculate the atan2 of a vector.
 * @param x
 * @param y
 * @return the angle in degree calculated from the given parameters in range of [0..360]
 */
uint16_t lv_atan2(int x, int y);

/**
 * Calculate the sqrt of an integer.
 * @param x
 * @return the sqrt of x
 */
uint16_t lv_sqrt(uint32_t x);
=======
 * Calculate the integer square root of a number.
 * @param num
 * @return square root of 'num'
 */
uint32_t lv_sqrt(uint32_t num);
>>>>>>> c241905d

/**********************
 *      MACROS
 **********************/

#ifdef __cplusplus
} /* extern "C" */
#endif

#endif<|MERGE_RESOLUTION|>--- conflicted
+++ resolved
@@ -55,7 +55,6 @@
 int32_t lv_bezier3(uint32_t t, int32_t u0, int32_t u1, int32_t u2, int32_t u3);
 
 /**
-<<<<<<< HEAD
  * Calculate the atan2 of a vector.
  * @param x
  * @param y
@@ -64,18 +63,11 @@
 uint16_t lv_atan2(int x, int y);
 
 /**
- * Calculate the sqrt of an integer.
- * @param x
- * @return the sqrt of x
- */
-uint16_t lv_sqrt(uint32_t x);
-=======
  * Calculate the integer square root of a number.
  * @param num
  * @return square root of 'num'
  */
 uint32_t lv_sqrt(uint32_t num);
->>>>>>> c241905d
 
 /**********************
  *      MACROS
