/**
 * @file anim.h
 *
 */

#ifndef ANIM_H
#define ANIM_H

#ifdef __cplusplus
extern "C" {
#endif

/*********************
 *      INCLUDES
 *********************/
#ifdef LV_CONF_INCLUDE_SIMPLE
#include "lv_conf.h"
#else
#include "../../../lv_conf.h"
#endif

#include <stdint.h>
#include <stdbool.h>
#include <string.h>

/*********************
 *      DEFINES
 *********************/

/**********************
 *      TYPEDEFS
 **********************/

/** Can be used to indicate if animations are enabled or disabled in a case*/
enum {
    LV_ANIM_OFF,
    LV_ANIM_ON,
};

typedef uint8_t lv_anim_enable_t;

/** Type of the animated value*/
typedef lv_coord_t lv_anim_value_t;

#if LV_USE_ANIMATION

struct _lv_anim_t;

/** Generic prototype of "animator" functions.
 * First parameter is the variable to animate.
 * Second parameter is the value to set.
 * Compatible with `lv_xxx_set_yyy(obj, value)` functions
 * The `x` in `_xcb_t` means its not a fully generic prototype because
 * it doesn't receive `lv_anim_t *` as its first argument*/
typedef void (*lv_anim_exec_xcb_t)(void *, lv_anim_value_t);

/** Same as `lv_anim_exec_xcb_t` but receives `lv_anim_t *` as the first parameter.
 * It's more consistent but less convenient. Might be used by binding generator functions.*/
typedef void (*lv_anim_custom_exec_cb_t)(struct _lv_anim_t *, lv_anim_value_t);

/** Get the current value during an animation*/
typedef lv_anim_value_t (*lv_anim_path_cb_t)(const struct _lv_anim_t *);

/** Callback to call when the animation is ready*/
typedef void (*lv_anim_ready_cb_t)(struct _lv_anim_t *);

/** Describes an animation*/
typedef struct _lv_anim_t
{
<<<<<<< HEAD
    void * var;                  /**<Variable to animate*/
    lv_anim_exec_xcb_t exec_cb;   /**< Function to execute to animate*/
    lv_anim_path_cb_t path_cb;   /**< Function to get the steps of animations*/
    lv_anim_ready_cb_t ready_cb; /**< Call it when the animation is ready*/
    int32_t start;               /**< Start value*/
    int32_t end;                 /**< End value*/
    uint16_t time;               /**< Animation time in ms*/
    int16_t act_time;            /**< Current time in animation. Set to negative to make delay.*/
    uint16_t playback_pause;     /**< Wait before play back*/
    uint16_t repeat_pause;       /**< Wait before repeat*/
=======
    void * var;                  /*Variable to animate*/
    lv_anim_exec_xcb_t exec_cb;  /*Function to execute to animate*/
    lv_anim_path_cb_t path_cb;   /*An array with the steps of animations*/
    lv_anim_ready_cb_t ready_cb; /*Call it when the animation is ready*/
    int32_t start;               /*Start value*/
    int32_t end;                 /*End value*/
    uint16_t time;               /*Animation time in ms*/
    int16_t act_time;            /*Current time in animation. Set to negative to make delay.*/
    uint16_t playback_pause;     /*Wait before play back*/
    uint16_t repeat_pause;       /*Wait before repeat*/
>>>>>>> fc42d02e
#if LV_USE_USER_DATA
    lv_anim_user_data_t user_data; /**< Custom user data*/
#endif

    uint8_t playback : 1; /**< When the animation is ready play it back*/
    uint8_t repeat : 1;   /**< Repeat the animation infinitely*/
    /*Animation system use these - user shouldn't set*/
    uint8_t playback_now : 1; /**< Play back is in progress*/
    uint32_t has_run : 1;     /**< Indicates the animation has run in this round*/
} lv_anim_t;

/**********************
 * GLOBAL PROTOTYPES
 **********************/

/**
 * Init. the animation module
 */
void lv_anim_core_init(void);

/**
 * Initialize an animation variable.
 * E.g.:
 * lv_anim_t a;
 * lv_anim_init(&a);
 * lv_anim_set_...(&a);
 * lv_anim_create(&a);
 * @param a pointer to an `lv_anim_t` variable to initialize
 */
void lv_anim_init(lv_anim_t * a);

/**
 * Set a variable to animate function to execute on `var`
 * @param a pointer to an initialized `lv_anim_t` variable
 * @param var pointer to a variable to animate
 * @param exec_cb a function to execute.
 *                LittelvGL's built-in functions can be used.
 *                E.g. lv_obj_set_x
 */
static inline void lv_anim_set_exec_cb(lv_anim_t * a, void * var, lv_anim_exec_xcb_t exec_cb)
{
    a->var     = var;
    a->exec_cb = exec_cb;
}

/**
 * Set the duration and delay of an animation
 * @param a pointer to an initialized `lv_anim_t` variable
 * @param duration duration of the animation in milliseconds
 * @param delay delay before the animation in milliseconds
 */
static inline void lv_anim_set_time(lv_anim_t * a, uint16_t duration, uint16_t delay)
{
    a->time     = duration;
    a->act_time = -delay;
}

/**
 * Set the start and end values of an animation
 * @param a pointer to an initialized `lv_anim_t` variable
 * @param start the start value
 * @param end the end value
 */
static inline void lv_anim_set_values(lv_anim_t * a, lv_anim_value_t start, lv_anim_value_t end)
{
    a->start = start;
    a->end   = end;
}

/**
 * Similar to `lv_anim_set_var_and_cb` but `lv_anim_custom_exec_cb_t` receives
 * `lv_anim_t * ` as its first parameter instead of `void *`.
 * This function might be used when LittlevGL is binded to other languages because
 * it's more consistent to have `lv_anim_t *` as first parameter.
 * @param a pointer to an initialized `lv_anim_t` variable
 * @param exec_cb a function to execute.
 */
static inline void lv_anim_set_custom_exec_cb(lv_anim_t * a, lv_anim_custom_exec_cb_t exec_cb)
{
    a->var     = a;
    a->exec_cb = (lv_anim_exec_xcb_t)exec_cb;
}

/**
 * Set the path (curve) of the animation.
 * @param a pointer to an initialized `lv_anim_t` variable
 * @param path_cb a function the get the current value of the animation.
 *                The built in functions starts with `lv_anim_path_...`
 */
static inline void lv_anim_set_path_cb(lv_anim_t * a, lv_anim_path_cb_t path_cb)
{
    a->path_cb = path_cb;
}

/**
 * Set a function call when the animation is ready
 * @param a pointer to an initialized `lv_anim_t` variable
 * @param ready_cb a function call when the animation is ready
 */
static inline void lv_anim_set_ready_cb(lv_anim_t * a, lv_anim_ready_cb_t ready_cb)
{
    a->ready_cb = ready_cb;
}

/**
 * Make the animation to play back to when the forward direction is ready
 * @param a pointer to an initialized `lv_anim_t` variable
 * @param wait_time time in milliseconds to wait before starting the back direction
 */
static inline void lv_anim_set_playback(lv_anim_t * a, uint16_t wait_time)
{
    a->playback       = 1;
    a->playback_pause = wait_time;
}

/**
 * Disable playback. (Disabled after `lv_anim_init()`)
 * @param a pointer to an initialized `lv_anim_t` variable
 */
static inline void lv_anim_clear_playback(lv_anim_t * a)
{
    a->playback = 0;
}

/**
 * Make the animation to start again when ready.
 * @param a pointer to an initialized `lv_anim_t` variable
 * @param wait_time time in milliseconds to wait before starting the animation again
 */
static inline void lv_anim_set_repeat(lv_anim_t * a, uint16_t wait_time)
{
    a->repeat       = 1;
    a->repeat_pause = wait_time;
}

/**
 * Disable repeat. (Disabled after `lv_anim_init()`)
 * @param a pointer to an initialized `lv_anim_t` variable
 */
static inline void lv_anim_clear_repeat(lv_anim_t * a)
{
    a->repeat = 0;
}

/**
 * Set a user specific data for the animation
 * @param a pointer to an initialized `lv_anim_t` variable
 * @param user_data the user data
 */
static inline void lv_anim_set_user_data(lv_anim_t * a, lv_anim_user_data_t user_data)
{
    memcpy(&a->user_data, &user_data, sizeof(user_data));
}

/**
 * Get the user data
 * @param a pointer to an initialized `lv_anim_t` variable
 * @return the user data
 */
static inline lv_anim_user_data_t lv_anim_get_user_data(lv_anim_t * a)
{
    return a->user_data;
}

/**
 * Get pointer to the user data
 * @param a pointer to an initialized `lv_anim_t` variable
 * @return pointer to the user data
 */
static inline lv_anim_user_data_t * lv_anim_get_user_data_ptr(lv_anim_t * a)
{
    return &a->user_data;
}

/**
 * Create an animation
 * @param a an initialized 'anim_t' variable. Not required after call.
 */
void lv_anim_create(lv_anim_t * a);

/**
 * Delete an animation of a variable with a given animator function
 * @param var pointer to variable
 * @param exec_cb a function pointer which is animating 'var',
 *           or NULL to ignore it and delete all the animations of 'var
 * @return true: at least 1 animation is deleted, false: no animation is deleted
 */
bool lv_anim_del(void * var, lv_anim_exec_xcb_t exec_cb);

/**
 * Delete an aniamation by getting the animated variable from `a`.
 * Only animations with `exec_cb` will be deleted.
 * This function exist becasue it's logical that all anim functions receives an
 * `lv_anim_t` as their first parameter. It's not practical in C but might makes
 * the API more conequent and makes easier to genrate bindings.
 * @param a pointer to an animation.
 * @param exec_cb a function pointer which is animating 'var',
 *           or NULL to ignore it and delete all the animations of 'var
 * @return true: at least 1 animation is deleted, false: no animation is deleted
 */
static inline bool lv_anim_custom_del(lv_anim_t * a, lv_anim_custom_exec_cb_t exec_cb)
{
    return lv_anim_del(a->var, (lv_anim_exec_xcb_t)exec_cb);
}

/**
 * Get the number of currently running animations
 * @return the number of running animations
 */
uint16_t lv_anim_count_running(void);

/**
 * Calculate the time of an animation with a given speed and the start and end values
 * @param speed speed of animation in unit/sec
 * @param start start value of the animation
 * @param end end value of the animation
 * @return the required time [ms] for the animation with the given parameters
 */
uint16_t lv_anim_speed_to_time(uint16_t speed, lv_anim_value_t start, lv_anim_value_t end);

/**
 * Calculate the current value of an animation applying linear characteristic
 * @param a pointer to an animation
 * @return the current value to set
 */
lv_anim_value_t lv_anim_path_linear(const lv_anim_t * a);

/**
 * Calculate the current value of an animation slowing down the start phase
 * @param a pointer to an animation
 * @return the current value to set
 */
lv_anim_value_t lv_anim_path_ease_in(const lv_anim_t * a);

/**
 * Calculate the current value of an animation slowing down the end phase
 * @param a pointer to an animation
 * @return the current value to set
 */
lv_anim_value_t lv_anim_path_ease_out(const lv_anim_t * a);

/**
 * Calculate the current value of an animation applying an "S" characteristic (cosine)
 * @param a pointer to an animation
 * @return the current value to set
 */
lv_anim_value_t lv_anim_path_ease_in_out(const lv_anim_t * a);

/**
 * Calculate the current value of an animation with overshoot at the end
 * @param a pointer to an animation
 * @return the current value to set
 */
lv_anim_value_t lv_anim_path_overshoot(const lv_anim_t * a);

/**
 * Calculate the current value of an animation with 3 bounces
 * @param a pointer to an animation
 * @return the current value to set
 */
lv_anim_value_t lv_anim_path_bounce(const lv_anim_t * a);

/**
 * Calculate the current value of an animation applying step characteristic.
 * (Set end value on the end of the animation)
 * @param a pointer to an animation
 * @return the current value to set
 */
lv_anim_value_t lv_anim_path_step(const lv_anim_t * a);

/**********************
 *      MACROS
 **********************/

#endif /*LV_USE_ANIMATION == 0*/

#ifdef __cplusplus
} /* extern "C" */
#endif

#endif /*LV_ANIM_H*/<|MERGE_RESOLUTION|>--- conflicted
+++ resolved
@@ -67,7 +67,6 @@
 /** Describes an animation*/
 typedef struct _lv_anim_t
 {
-<<<<<<< HEAD
     void * var;                  /**<Variable to animate*/
     lv_anim_exec_xcb_t exec_cb;   /**< Function to execute to animate*/
     lv_anim_path_cb_t path_cb;   /**< Function to get the steps of animations*/
@@ -78,18 +77,6 @@
     int16_t act_time;            /**< Current time in animation. Set to negative to make delay.*/
     uint16_t playback_pause;     /**< Wait before play back*/
     uint16_t repeat_pause;       /**< Wait before repeat*/
-=======
-    void * var;                  /*Variable to animate*/
-    lv_anim_exec_xcb_t exec_cb;  /*Function to execute to animate*/
-    lv_anim_path_cb_t path_cb;   /*An array with the steps of animations*/
-    lv_anim_ready_cb_t ready_cb; /*Call it when the animation is ready*/
-    int32_t start;               /*Start value*/
-    int32_t end;                 /*End value*/
-    uint16_t time;               /*Animation time in ms*/
-    int16_t act_time;            /*Current time in animation. Set to negative to make delay.*/
-    uint16_t playback_pause;     /*Wait before play back*/
-    uint16_t repeat_pause;       /*Wait before repeat*/
->>>>>>> fc42d02e
 #if LV_USE_USER_DATA
     lv_anim_user_data_t user_data; /**< Custom user data*/
 #endif
@@ -100,6 +87,7 @@
     uint8_t playback_now : 1; /**< Play back is in progress*/
     uint32_t has_run : 1;     /**< Indicates the animation has run in this round*/
 } lv_anim_t;
+
 
 /**********************
  * GLOBAL PROTOTYPES
