/**
 * @file lv_obj.c
 *
 */

/*********************
 *      INCLUDES
 *********************/
#include "lv_obj.h"
#include "lv_indev.h"
#include "lv_refr.h"
#include "lv_group.h"
#include "lv_disp.h"
#include "../lv_misc/lv_debug.h"
#include "../lv_themes/lv_theme.h"
#include "../lv_draw/lv_draw.h"
#include "../lv_misc/lv_anim.h"
#include "../lv_misc/lv_task.h"
#include "../lv_misc/lv_async.h"
#include "../lv_misc/lv_fs.h"
#include "../lv_misc/lv_gc.h"
#include "../lv_misc/lv_math.h"
#include "../lv_misc/lv_gc.h"
#include "../lv_misc/lv_math.h"
#include "../lv_misc/lv_log.h"
#include "../lv_hal/lv_hal.h"
#include <stdint.h>
#include <string.h>

#if defined(LV_GC_INCLUDE)
    #include LV_GC_INCLUDE
#endif /* LV_ENABLE_GC */


#if defined(LV_USER_DATA_FREE_INCLUDE)
    #include LV_USER_DATA_FREE_INCLUDE
#endif /* LV_USE_USER_DATA_FREE */

#include LV_THEME_DEFAULT_INCLUDE

#if LV_USE_GPU_STM32_DMA2D
    #include "../lv_gpu/lv_gpu_stm32_dma2d.h"
#endif

/*********************
 *      DEFINES
 *********************/
#define LV_OBJX_NAME "lv_obj"
#define LV_OBJ_DEF_WIDTH    (LV_DPX(100))
#define LV_OBJ_DEF_HEIGHT   (LV_DPX(50))

/**********************
 *      TYPEDEFS
 **********************/
typedef struct _lv_event_temp_data {
    lv_obj_t * obj;
    bool deleted;
    struct _lv_event_temp_data * prev;
} lv_event_temp_data_t;

typedef struct {
    lv_obj_t * obj;
    lv_style_property_t prop;
    uint8_t part;
    union {
        lv_color_t _color;
        lv_style_int_t _int;
        lv_opa_t _opa;
        const void * _ptr;
    } start_value;
    union {
        lv_color_t _color;
        lv_style_int_t _int;
        lv_opa_t _opa;
        const void * _ptr;
    } end_value;
} lv_style_trans_t;

/**********************
 *  STATIC PROTOTYPES
 **********************/
static lv_design_res_t lv_obj_design(lv_obj_t * obj, const lv_area_t * clip_area, lv_design_mode_t mode);
static lv_res_t lv_obj_signal(lv_obj_t * obj, lv_signal_t sign, void * param);
static void refresh_children_position(lv_obj_t * obj, lv_coord_t x_diff, lv_coord_t y_diff);
static void report_style_mod_core(void * style_p, lv_obj_t * obj);
static void refresh_children_style(lv_obj_t * obj);
static void base_dir_refr_children(lv_obj_t * obj);
static void obj_align_core(lv_obj_t * obj, const lv_obj_t * base, lv_align_t align, bool x_set, bool y_set,
                           lv_coord_t x_ofs, lv_coord_t y_ofs);
static void obj_align_mid_core(lv_obj_t * obj, const lv_obj_t * base, lv_align_t align,  bool x_set, bool y_set,
                                 lv_coord_t x_ofs, lv_coord_t y_ofs);
#if LV_USE_ANIMATION
static lv_style_trans_t * trans_create(lv_obj_t * obj, lv_style_property_t prop, uint8_t part, lv_state_t prev_state,
                                       lv_state_t new_state);
static void trans_del(lv_obj_t * obj, uint8_t part, lv_style_property_t prop, lv_style_trans_t * tr_limit);
static void trans_anim_cb(lv_style_trans_t * tr, lv_anim_value_t v);
static void trans_anim_start_cb(lv_anim_t * a);
static void trans_anim_ready_cb(lv_anim_t * a);
static void opa_scale_anim(lv_obj_t * obj, lv_anim_value_t v);
static void fade_in_anim_ready(lv_anim_t * a);
#endif
static void lv_event_mark_deleted(lv_obj_t * obj);
static bool obj_valid_child(const lv_obj_t * parent, const lv_obj_t * obj_to_find);
static void lv_obj_del_async_cb(void * obj);
static void obj_del_core(lv_obj_t * obj);
static void update_style_cache(lv_obj_t * obj, uint8_t part, uint16_t prop);
static void update_style_cache_children(lv_obj_t * obj);
static void invalidate_style_cache(lv_obj_t * obj, uint8_t part, lv_style_property_t prop);
/**********************
 *  STATIC VARIABLES
 **********************/
static bool lv_initialized = false;
static lv_event_temp_data_t * event_temp_data_head;
static const void * event_act_data;

/**********************
 *      MACROS
 **********************/

/**********************
 *   GLOBAL FUNCTIONS
 **********************/

/**
 * Init. the 'lv' library.
 */
void lv_init(void)
{
    /* Do nothing if already initialized */
    if(lv_initialized) {
        LV_LOG_WARN("lv_init: already inited");
        return;
    }

    LV_LOG_TRACE("lv_init started");

    /*Initialize the lv_misc modules*/
    _lv_mem_init();
    _lv_task_core_init();

#if LV_USE_FILESYSTEM
    _lv_fs_init();
#endif

#if LV_USE_ANIMATION
    _lv_anim_core_init();
#endif

#if LV_USE_GROUP
    _lv_group_init();
#endif

#if LV_USE_GPU_STM32_DMA2D
    /*Initialize DMA2D GPU*/
    lv_gpu_stm32_dma2d_init();
#endif

    _lv_ll_init(&LV_GC_ROOT(_lv_obj_style_trans_ll), sizeof(lv_style_trans_t));

    _lv_ll_init(&LV_GC_ROOT(_lv_disp_ll), sizeof(lv_disp_t));
    _lv_ll_init(&LV_GC_ROOT(_lv_indev_ll), sizeof(lv_indev_t));

    lv_theme_t * th = LV_THEME_DEFAULT_INIT(LV_THEME_DEFAULT_COLOR_PRIMARY, LV_THEME_DEFAULT_COLOR_SECONDARY,
                                            LV_THEME_DEFAULT_FLAG,
                                            LV_THEME_DEFAULT_FONT_SMALL, LV_THEME_DEFAULT_FONT_NORMAL, LV_THEME_DEFAULT_FONT_SUBTITLE, LV_THEME_DEFAULT_FONT_TITLE);
    lv_theme_set_act(th);

    /*Initialize the screen refresh system*/
    _lv_refr_init();

    /*Init the input device handling*/
    _lv_indev_init();

    _lv_img_decoder_init();
    lv_img_cache_set_size(LV_IMG_CACHE_DEF_SIZE);

    /*Test if the IDE has UTF-8 encoding*/
    char * txt = "Á";

    uint8_t * txt_u8 = (uint8_t *) txt;
    if(txt_u8[0] != 0xc3 || txt_u8[1] != 0x81 || txt_u8[2] != 0x00) {
        LV_LOG_WARN("The strings has no UTF-8 encoding. Some characters won't be displayed.")
    }

    lv_initialized = true;
    LV_LOG_INFO("lv_init ready");
}

#if LV_ENABLE_GC || !LV_MEM_CUSTOM

/**
 * Deinit the 'lv' library
 * Currently only implemented when not using custom allocators, or GC is enabled.
 */
void lv_deinit(void)
{
    _lv_gc_clear_roots();

    lv_disp_set_default(NULL);
    _lv_mem_deinit();
    lv_initialized = false;

    LV_LOG_INFO("lv_deinit done");

#if LV_USE_LOG
    lv_log_register_print_cb(NULL);
#endif
}
#endif

/*--------------------
 * Create and delete
 *-------------------*/

/**
 * Create a basic object
 * @param parent pointer to a parent object.
 *                  If NULL then a screen will be created
 * @param copy pointer to a base object, if not NULL then the new object will be copied from it
 * @return pointer to the new object
 */
lv_obj_t * lv_obj_create(lv_obj_t * parent, const lv_obj_t * copy)
{
    lv_obj_t * new_obj = NULL;

    /*Create a screen*/
    if(parent == NULL) {
        LV_LOG_TRACE("Screen create started");
        lv_disp_t * disp = lv_disp_get_default();
        if(!disp) {
            LV_LOG_WARN("lv_obj_create: not display created to so far. No place to assign the new screen");
            return NULL;
        }

        new_obj = _lv_ll_ins_head(&disp->scr_ll);
        LV_ASSERT_MEM(new_obj);
        if(new_obj == NULL) return NULL;

        _lv_memset_00(new_obj, sizeof(lv_obj_t));

#if LV_USE_BIDI
        new_obj->base_dir     = LV_BIDI_BASE_DIR_DEF;
#else
        new_obj->base_dir     = LV_BIDI_DIR_LTR;
#endif

        /*Set the callbacks*/
        new_obj->signal_cb = lv_obj_signal;
        new_obj->design_cb = lv_obj_design;
        new_obj->event_cb = NULL;

        /*Set coordinates to full screen size*/
        new_obj->coords.x1    = 0;
        new_obj->coords.y1    = 0;
        new_obj->coords.x2    = lv_disp_get_hor_res(NULL) - 1;
        new_obj->coords.y2    = lv_disp_get_ver_res(NULL) - 1;
    }
    /*Create a normal object*/
    else {
        LV_LOG_TRACE("Object create started");
        LV_ASSERT_OBJ(parent, LV_OBJX_NAME);

        new_obj = _lv_ll_ins_head(&parent->child_ll);
        LV_ASSERT_MEM(new_obj);
        if(new_obj == NULL) return NULL;

        _lv_memset_00(new_obj, sizeof(lv_obj_t));

        new_obj->parent = parent;

#if LV_USE_BIDI
        new_obj->base_dir     = LV_BIDI_DIR_INHERIT;
#else
        new_obj->base_dir     = LV_BIDI_DIR_LTR;
#endif

        /*Set the callbacks (signal:cb is required in `lv_obj_get_base_dir` if `LV_USE_ASSERT_OBJ` is enabled)*/
        new_obj->signal_cb = lv_obj_signal;
        new_obj->design_cb = lv_obj_design;
        new_obj->event_cb = NULL;

        new_obj->coords.y1    = parent->coords.y1;
        new_obj->coords.y2    = parent->coords.y1 + LV_OBJ_DEF_HEIGHT;
        if(lv_obj_get_base_dir(new_obj) == LV_BIDI_DIR_RTL) {
            new_obj->coords.x2    = parent->coords.x2;
            new_obj->coords.x1    = parent->coords.x2 - LV_OBJ_DEF_WIDTH;
        }
        else {
            new_obj->coords.x1    = parent->coords.x1;
            new_obj->coords.x2    = parent->coords.x1 + LV_OBJ_DEF_WIDTH;
        }
    }


    _lv_ll_init(&(new_obj->child_ll), sizeof(lv_obj_t));


    new_obj->ext_draw_pad = 0;

#if LV_USE_EXT_CLICK_AREA == LV_EXT_CLICK_AREA_FULL
    _lv_memset_00(&new_obj->ext_click_pad, sizeof(new_obj->ext_click_pad));
#elif LV_USE_EXT_CLICK_AREA == LV_EXT_CLICK_AREA_TINY
    new_obj->ext_click_pad_hor = 0;
    new_obj->ext_click_pad_ver = 0;
#endif

    /*Init realign*/
#if LV_USE_OBJ_REALIGN
    new_obj->realign.align        = LV_ALIGN_CENTER;
    new_obj->realign.xofs         = 0;
    new_obj->realign.yofs         = 0;
    new_obj->realign.base         = NULL;
    new_obj->realign.auto_realign = 0;
#endif

    /*Init. user date*/
#if LV_USE_USER_DATA
    _lv_memset_00(&new_obj->user_data, sizeof(lv_obj_user_data_t));
#endif


#if LV_USE_GROUP
    new_obj->group_p = NULL;

#endif

    /*Set attributes*/
    new_obj->adv_hittest  = 0;
    new_obj->click        = 1;
    new_obj->drag         = 0;
    new_obj->drag_throw   = 0;
    new_obj->drag_parent  = 0;
    new_obj->drag_dir     = LV_DRAG_DIR_BOTH;
    new_obj->hidden       = 0;
    new_obj->top          = 0;
    new_obj->protect      = LV_PROTECT_NONE;
    new_obj->parent_event = 0;
    new_obj->gesture_parent = parent ? 1 : 0;
    new_obj->focus_parent  = 0;
    new_obj->state = LV_STATE_DEFAULT;

    new_obj->ext_attr = NULL;

    lv_style_list_init(&new_obj->style_list);
    if(copy == NULL) {
        if(parent != NULL) lv_theme_apply(new_obj, LV_THEME_OBJ);
        else  lv_theme_apply(new_obj, LV_THEME_SCR);
    }
    else {
        lv_style_list_copy(&new_obj->style_list, &copy->style_list);
    }
    /*Copy the attributes if required*/
    if(copy != NULL) {
        lv_area_copy(&new_obj->coords, &copy->coords);
        new_obj->ext_draw_pad = copy->ext_draw_pad;

#if LV_USE_EXT_CLICK_AREA == LV_EXT_CLICK_AREA_FULL
        lv_area_copy(&new_obj->ext_click_pad, &copy->ext_click_pad);
#elif LV_USE_EXT_CLICK_AREA == LV_EXT_CLICK_AREA_TINY
        new_obj->ext_click_pad_hor = copy->ext_click_pad_hor;
        new_obj->ext_click_pad_ver = copy->ext_click_pad_ver;
#endif

        /*Set user data*/
#if LV_USE_USER_DATA
        _lv_memcpy(&new_obj->user_data, &copy->user_data, sizeof(lv_obj_user_data_t));
#endif

        /*Copy realign*/
#if LV_USE_OBJ_REALIGN
        new_obj->realign.align        = copy->realign.align;
        new_obj->realign.xofs         = copy->realign.xofs;
        new_obj->realign.yofs         = copy->realign.yofs;
        new_obj->realign.base         = copy->realign.base;
        new_obj->realign.auto_realign = copy->realign.auto_realign;
#endif

        /*Only copy the `event_cb`. `signal_cb` and `design_cb` will be copied in the derived
         * object type (e.g. `lv_btn`)*/
        new_obj->event_cb = copy->event_cb;

        /*Copy attributes*/
        new_obj->adv_hittest  = copy->adv_hittest;
        new_obj->click        = copy->click;
        new_obj->drag         = copy->drag;
        new_obj->drag_dir     = copy->drag_dir;
        new_obj->drag_throw   = copy->drag_throw;
        new_obj->drag_parent  = copy->drag_parent;
        new_obj->hidden       = copy->hidden;
        new_obj->top          = copy->top;
        new_obj->parent_event = copy->parent_event;

        new_obj->protect      = copy->protect;
        new_obj->gesture_parent = copy->gesture_parent;

#if LV_USE_GROUP
        /*Add to the same group*/
        if(copy->group_p != NULL) {
            lv_group_add_obj(copy->group_p, new_obj);
        }
#endif

        /*Set the same coordinates for non screen objects*/
        if(lv_obj_get_parent(copy) != NULL && parent != NULL) {
            lv_obj_set_pos(new_obj, lv_obj_get_x(copy), lv_obj_get_y(copy));
        }
    }

    /*Send a signal to the parent to notify it about the new child*/
    if(parent != NULL) {
        parent->signal_cb(parent, LV_SIGNAL_CHILD_CHG, new_obj);

        /*Invalidate the area if not screen created*/
        lv_obj_invalidate(new_obj);
    }

    LV_LOG_INFO("Object create ready");

    return new_obj;
}

/**
 * Delete 'obj' and all of its children
 * @param obj pointer to an object to delete
 * @return LV_RES_INV because the object is deleted
 */
lv_res_t lv_obj_del(lv_obj_t * obj)
{
    LV_ASSERT_OBJ(obj, LV_OBJX_NAME);
    lv_obj_invalidate(obj);

    lv_disp_t * disp = NULL;
    bool act_scr_del = false;
    lv_obj_t * par = lv_obj_get_parent(obj);
    if(par == NULL) {
        disp = lv_obj_get_disp(obj);
        if(!disp) return LV_RES_INV;   /*Shouldn't happen*/
        if(disp->act_scr == obj) act_scr_del = true;
    }


    obj_del_core(obj);

    /*Send a signal to the parent to notify it about the child delete*/
    if(par) {
        par->signal_cb(par, LV_SIGNAL_CHILD_CHG, NULL);
    }

    /*Handle if the active screen was deleted*/
    if(act_scr_del)  {
        disp->act_scr = NULL;
    }

    return LV_RES_INV;
}

#if LV_USE_ANIMATION
/**
 * A function to be easily used in animation ready callback to delete an object when the animation is ready
 * @param a pointer to the animation
 */
void lv_obj_del_anim_ready_cb(lv_anim_t * a)
{
    lv_obj_del(a->var);
}
#endif

/**
 * Helper function for asynchronously deleting objects.
 * Useful for cases where you can't delete an object directly in an `LV_EVENT_DELETE` handler (i.e. parent).
 * @param obj object to delete
 * @see lv_async_call
 */
void lv_obj_del_async(lv_obj_t * obj)
{
    LV_ASSERT_OBJ(obj, LV_OBJX_NAME);
    lv_async_call(lv_obj_del_async_cb, obj);
}

/**
 * Delete all children of an object
 * @param obj pointer to an object
 */
void lv_obj_clean(lv_obj_t * obj)
{
    LV_ASSERT_OBJ(obj, LV_OBJX_NAME);
    lv_obj_t * child = lv_obj_get_child(obj, NULL);
    lv_obj_t * child_next;
    while(child) {
        /* Read the next child before deleting the current
         * because the next couldn't be read from a deleted (invalid) node*/
        child_next = lv_obj_get_child(obj, child);
        lv_obj_del(child);
        child = child_next;
    }
}

/**
 * Mark an area of an object as invalid.
 * This area will be redrawn by 'lv_refr_task'
 * @param obj pointer to an object
 * @param area the area to redraw
 */
void lv_obj_invalidate_area(const lv_obj_t * obj, const lv_area_t * area)
{
    LV_ASSERT_OBJ(obj, LV_OBJX_NAME);

    lv_area_t area_tmp;
    lv_area_copy(&area_tmp, area);
    bool visible = lv_obj_area_is_visible(obj, &area_tmp);

    if(visible) _lv_inv_area(lv_obj_get_disp(obj), &area_tmp);
}

/**
 * Mark the object as invalid therefore its current position will be redrawn by 'lv_refr_task'
 * @param obj pointer to an object
 */
void lv_obj_invalidate(const lv_obj_t * obj)
{
    LV_ASSERT_OBJ(obj, LV_OBJX_NAME);

    /*Truncate the area to the object*/
    lv_area_t obj_coords;
    lv_coord_t ext_size = obj->ext_draw_pad;
    lv_area_copy(&obj_coords, &obj->coords);
    obj_coords.x1 -= ext_size;
    obj_coords.y1 -= ext_size;
    obj_coords.x2 += ext_size;
    obj_coords.y2 += ext_size;

    lv_obj_invalidate_area(obj, &obj_coords);

}

/**
 * Tell whether an area of an object is visible (even partially) now or not
 * @param obj pointer to an object
 * @param area the are to check. The visible part of the area will be written back here.
 * @return true: visible; false: not visible (hidden, out of parent, on other screen, etc)
 */
bool lv_obj_area_is_visible(const lv_obj_t * obj, lv_area_t * area)
{
    if(lv_obj_get_hidden(obj)) return false;

    /*Invalidate the object only if it belongs to the curent or previous'*/
    lv_obj_t * obj_scr = lv_obj_get_screen(obj);
    lv_disp_t * disp   = lv_obj_get_disp(obj_scr);
    if(obj_scr == lv_disp_get_scr_act(disp) ||
       obj_scr == lv_disp_get_scr_prev(disp) ||
       obj_scr == lv_disp_get_layer_top(disp) ||
       obj_scr == lv_disp_get_layer_sys(disp)) {

        /*Truncate the area to the object*/
        lv_area_t obj_coords;
        lv_coord_t ext_size = obj->ext_draw_pad;
        lv_area_copy(&obj_coords, &obj->coords);
        obj_coords.x1 -= ext_size;
        obj_coords.y1 -= ext_size;
        obj_coords.x2 += ext_size;
        obj_coords.y2 += ext_size;

        bool is_common;

        is_common = _lv_area_intersect(area, area, &obj_coords);
        if(is_common == false) return false;  /*The area is not on the object*/

        /*Truncate recursively to the parents*/
        lv_obj_t * par = lv_obj_get_parent(obj);
        while(par != NULL) {
            is_common = _lv_area_intersect(area, area, &par->coords);
            if(is_common == false) return false;       /*If no common parts with parent break;*/
            if(lv_obj_get_hidden(par)) return false; /*If the parent is hidden then the child is hidden and won't be drawn*/

            par = lv_obj_get_parent(par);
        }
    }

    return true;
}

/**
 * Tell whether an object is visible (even partially) now or not
 * @param obj pointer to an object
 * @return true: visible; false: not visible (hidden, out of parent, on other screen, etc)
 */
bool lv_obj_is_visible(const lv_obj_t * obj)
{
    LV_ASSERT_OBJ(obj, LV_OBJX_NAME);

    lv_area_t obj_coords;
    lv_coord_t ext_size = obj->ext_draw_pad;
    lv_area_copy(&obj_coords, &obj->coords);
    obj_coords.x1 -= ext_size;
    obj_coords.y1 -= ext_size;
    obj_coords.x2 += ext_size;
    obj_coords.y2 += ext_size;

    return lv_obj_area_is_visible(obj, &obj_coords);

}

/*=====================
 * Setter functions
 *====================*/

/*--------------------
 * Parent/children set
 *--------------------*/

/**
 * Set a new parent for an object. Its relative position will be the same.
 * @param obj pointer to an object. Can't be a screen.
 * @param parent pointer to the new parent object. (Can't be NULL)
 */
void lv_obj_set_parent(lv_obj_t * obj, lv_obj_t * parent)
{
    LV_ASSERT_OBJ(obj, LV_OBJX_NAME);
    LV_ASSERT_OBJ(parent, LV_OBJX_NAME);

    if(obj->parent == NULL) {
        LV_LOG_WARN("Can't set the parent of a screen");
        return;
    }

    if(parent == NULL) {
        LV_LOG_WARN("Can't set parent == NULL to an object");
        return;
    }

    lv_obj_invalidate(obj);

    lv_obj_t * old_par = obj->parent;
    lv_point_t old_pos;
    old_pos.y = lv_obj_get_y(obj);

    lv_bidi_dir_t new_base_dir = lv_obj_get_base_dir(parent);

    if(new_base_dir != LV_BIDI_DIR_RTL) {
        old_pos.x = lv_obj_get_x(obj);
    }
    else {
        old_pos.x = old_par->coords.x2 - obj->coords.x2;
    }

    _lv_ll_chg_list(&obj->parent->child_ll, &parent->child_ll, obj, true);
    obj->parent = parent;


    if(new_base_dir != LV_BIDI_DIR_RTL) {
        lv_obj_set_pos(obj, old_pos.x, old_pos.y);
    }
    else {
        /*Align to the right in case of RTL base dir*/
        lv_coord_t new_x = lv_obj_get_width(parent) - old_pos.x - lv_obj_get_width(obj);
        lv_obj_set_pos(obj, new_x, old_pos.y);
    }

    /*Notify the original parent because one of its children is lost*/
    old_par->signal_cb(old_par, LV_SIGNAL_CHILD_CHG, NULL);

    /*Notify the new parent about the child*/
    parent->signal_cb(parent, LV_SIGNAL_CHILD_CHG, obj);

    lv_obj_invalidate(obj);
}

/**
 * Move and object to the foreground
 * @param obj pointer to an object
 */
void lv_obj_move_foreground(lv_obj_t * obj)
{
    LV_ASSERT_OBJ(obj, LV_OBJX_NAME);

    lv_obj_t * parent = lv_obj_get_parent(obj);

    /*Do nothing of already in the foreground*/
    if(_lv_ll_get_head(&parent->child_ll) == obj) return;

    lv_obj_invalidate(parent);

    _lv_ll_chg_list(&parent->child_ll, &parent->child_ll, obj, true);

    /*Notify the new parent about the child*/
    parent->signal_cb(parent, LV_SIGNAL_CHILD_CHG, obj);

    lv_obj_invalidate(parent);
}

/**
 * Move and object to the background
 * @param obj pointer to an object
 */
void lv_obj_move_background(lv_obj_t * obj)
{
    LV_ASSERT_OBJ(obj, LV_OBJX_NAME);

    lv_obj_t * parent = lv_obj_get_parent(obj);

    /*Do nothing of already in the background*/
    if(_lv_ll_get_tail(&parent->child_ll) == obj) return;

    lv_obj_invalidate(parent);

    _lv_ll_chg_list(&parent->child_ll, &parent->child_ll, obj, false);

    /*Notify the new parent about the child*/
    parent->signal_cb(parent, LV_SIGNAL_CHILD_CHG, obj);

    lv_obj_invalidate(parent);
}

/*--------------------
 * Coordinate set
 * ------------------*/

/**
 * Set relative the position of an object (relative to the parent)
 * @param obj pointer to an object
 * @param x new distance from the left side of the parent
 * @param y new distance from the top of the parent
 */
void lv_obj_set_pos(lv_obj_t * obj, lv_coord_t x, lv_coord_t y)
{
    LV_ASSERT_OBJ(obj, LV_OBJX_NAME);

    /*Convert x and y to absolute coordinates*/
    lv_obj_t * par = obj->parent;

    if(par) {
        x = x + par->coords.x1;
        y = y + par->coords.y1;
    }


    /*Calculate and set the movement*/
    lv_point_t diff;
    diff.x = x - obj->coords.x1;
    diff.y = y - obj->coords.y1;

    /* Do nothing if the position is not changed */
    /* It is very important else recursive positioning can
     * occur without position change*/
    if(diff.x == 0 && diff.y == 0) return;

    /*Invalidate the original area*/
    lv_obj_invalidate(obj);

    /*Save the original coordinates*/
    lv_area_t ori;
    lv_obj_get_coords(obj, &ori);

    obj->coords.x1 += diff.x;
    obj->coords.y1 += diff.y;
    obj->coords.x2 += diff.x;
    obj->coords.y2 += diff.y;

    refresh_children_position(obj, diff.x, diff.y);

    /*Inform the object about its new coordinates*/
    obj->signal_cb(obj, LV_SIGNAL_COORD_CHG, &ori);

    /*Send a signal to the parent too*/
    if(par) par->signal_cb(par, LV_SIGNAL_CHILD_CHG, obj);

    /*Invalidate the new area*/
    lv_obj_invalidate(obj);
}

/**
 * Set the x coordinate of a object
 * @param obj pointer to an object
 * @param x new distance from the left side from the parent
 */
void lv_obj_set_x(lv_obj_t * obj, lv_coord_t x)
{
    LV_ASSERT_OBJ(obj, LV_OBJX_NAME);

    lv_obj_set_pos(obj, x, lv_obj_get_y(obj));
}

/**
 * Set the y coordinate of a object
 * @param obj pointer to an object
 * @param y new distance from the top of the parent
 */
void lv_obj_set_y(lv_obj_t * obj, lv_coord_t y)
{
    LV_ASSERT_OBJ(obj, LV_OBJX_NAME);

    lv_obj_set_pos(obj, lv_obj_get_x(obj), y);
}

/**
 * Set the size of an object
 * @param obj pointer to an object
 * @param w new width
 * @param h new height
 */
void lv_obj_set_size(lv_obj_t * obj, lv_coord_t w, lv_coord_t h)
{
    LV_ASSERT_OBJ(obj, LV_OBJX_NAME);

    /* Do nothing if the size is not changed */
    /* It is very important else recursive resizing can
     * occur without size change*/
    if(lv_obj_get_width(obj) == w && lv_obj_get_height(obj) == h) {
        return;
    }

    /*Invalidate the original area*/
    lv_obj_invalidate(obj);

    /*Save the original coordinates*/
    lv_area_t ori;
    lv_obj_get_coords(obj, &ori);

    /*Set the length and height*/
    obj->coords.y2 = obj->coords.y1 + h - 1;
    if(lv_obj_get_base_dir(obj) == LV_BIDI_DIR_RTL) {
        obj->coords.x1 = obj->coords.x2 - w + 1;
    }
    else {
        obj->coords.x2 = obj->coords.x1 + w - 1;
    }

    /*Send a signal to the object with its new coordinates*/
    obj->signal_cb(obj, LV_SIGNAL_COORD_CHG, &ori);

    /*Send a signal to the parent too*/
    lv_obj_t * par = lv_obj_get_parent(obj);
    if(par != NULL) par->signal_cb(par, LV_SIGNAL_CHILD_CHG, obj);

    /*Tell the children the parent's size has changed*/
    lv_obj_t * i;
    _LV_LL_READ(obj->child_ll, i) {
        i->signal_cb(i, LV_SIGNAL_PARENT_SIZE_CHG,  &ori);
    }

    /*Invalidate the new area*/
    lv_obj_invalidate(obj);

    /*Automatically realign the object if required*/
#if LV_USE_OBJ_REALIGN
    if(obj->realign.auto_realign) lv_obj_realign(obj);
#endif
}

/**
 * Set the width of an object
 * @param obj pointer to an object
 * @param w new width
 */
void lv_obj_set_width(lv_obj_t * obj, lv_coord_t w)
{
    LV_ASSERT_OBJ(obj, LV_OBJX_NAME);

    lv_obj_set_size(obj, w, lv_obj_get_height(obj));
}

/**
 * Set the height of an object
 * @param obj pointer to an object
 * @param h new height
 */
void lv_obj_set_height(lv_obj_t * obj, lv_coord_t h)
{
    LV_ASSERT_OBJ(obj, LV_OBJX_NAME);

    lv_obj_set_size(obj, lv_obj_get_width(obj), h);
}

/**
 * Set the width reduced by the left and right padding.
 * @param obj pointer to an object
 * @param w the width without paddings
 */
void lv_obj_set_width_fit(lv_obj_t * obj, lv_coord_t w)
{
    lv_style_int_t pleft = lv_obj_get_style_pad_left(obj, LV_OBJ_PART_MAIN);
    lv_style_int_t pright = lv_obj_get_style_pad_right(obj, LV_OBJ_PART_MAIN);

    lv_obj_set_width(obj, w - pleft - pright);
}

/**
 * Set the height reduced by the top and bottom padding.
 * @param obj pointer to an object
 * @param h the height without paddings
 */
void lv_obj_set_height_fit(lv_obj_t * obj, lv_coord_t h)
{
    lv_style_int_t ptop = lv_obj_get_style_pad_top(obj, LV_OBJ_PART_MAIN);
    lv_style_int_t pbottom = lv_obj_get_style_pad_bottom(obj, LV_OBJ_PART_MAIN);

    lv_obj_set_height(obj, h - ptop - pbottom);
}

/**
 * Set the width of an object by taking the left and right margin into account.
 * The object width will be `obj_w = w - margin_left - margin_right`
 * @param obj pointer to an object
 * @param w new height including margins
 */
void lv_obj_set_width_margin(lv_obj_t * obj, lv_coord_t w)
{
    lv_style_int_t mleft = lv_obj_get_style_margin_left(obj, LV_OBJ_PART_MAIN);
    lv_style_int_t mright = lv_obj_get_style_margin_right(obj, LV_OBJ_PART_MAIN);

    lv_obj_set_width(obj, w - mleft - mright);
}

/**
 * Set the height of an object by taking the top and bottom margin into account.
 * The object height will be `obj_h = h - margin_top - margin_bottom`
 * @param obj pointer to an object
 * @param h new height including margins
 */
void lv_obj_set_height_margin(lv_obj_t * obj, lv_coord_t h)
{
    lv_style_int_t mtop = lv_obj_get_style_margin_top(obj, LV_OBJ_PART_MAIN);
    lv_style_int_t mbottom = lv_obj_get_style_margin_bottom(obj, LV_OBJ_PART_MAIN);

    lv_obj_set_height(obj, h - mtop - mbottom);
}

/**
 * Align an object to an other object.
 * @param obj pointer to an object to align
 * @param base pointer to an object (if NULL the parent is used). 'obj' will be aligned to it.
 * @param align type of alignment (see 'lv_align_t' enum)
 * @param x_ofs x coordinate offset after alignment
 * @param y_ofs y coordinate offset after alignment
 */
void lv_obj_align(lv_obj_t * obj, const lv_obj_t * base, lv_align_t align, lv_coord_t x_ofs, lv_coord_t y_ofs)
{
    LV_ASSERT_OBJ(obj, LV_OBJX_NAME);

    if(base == NULL) base = lv_obj_get_parent(obj);

    LV_ASSERT_OBJ(base, LV_OBJX_NAME);

    obj_align_core(obj, base, align, true, true, x_ofs, y_ofs);

#if LV_USE_OBJ_REALIGN
    /*Save the last align parameters to use them in `lv_obj_realign`*/
    obj->realign.align       = align;
    obj->realign.xofs        = x_ofs;
    obj->realign.yofs        = y_ofs;
    obj->realign.base        = base;
    obj->realign.mid_align = 0;
#endif
}

/**
 * Align an object to an other object horizontally.
 * @param obj pointer to an object to align
 * @param base pointer to an object (if NULL the parent is used). 'obj' will be aligned to it.
 * @param align type of alignment (see 'lv_align_t' enum)
 * @param x_ofs x coordinate offset after alignment
 */
void lv_obj_align_x(lv_obj_t * obj, const lv_obj_t * base, lv_align_t align, lv_coord_t x_ofs)
{
    LV_ASSERT_OBJ(obj, LV_OBJX_NAME);

    if(base == NULL) base = lv_obj_get_parent(obj);

    LV_ASSERT_OBJ(base, LV_OBJX_NAME);

    obj_align_core(obj, base, align, true, false, x_ofs, 0);
}

/**
 * Align an object to an other object vertically.
 * @param obj pointer to an object to align
 * @param base pointer to an object (if NULL the parent is used). 'obj' will be aligned to it.
 * @param align type of alignment (see 'lv_align_t' enum)
 * @param y_ofs y coordinate offset after alignment
 */
void lv_obj_align_y(lv_obj_t * obj, const lv_obj_t * base, lv_align_t align, lv_coord_t y_ofs)
{
    LV_ASSERT_OBJ(obj, LV_OBJX_NAME);

    if(base == NULL) base = lv_obj_get_parent(obj);

    LV_ASSERT_OBJ(base, LV_OBJX_NAME);

    obj_align_core(obj, base, align, true, false, 0, y_ofs);
}

/**
 * Align an object's middle point to an other object.
 * @param obj pointer to an object to align
 * @param base pointer to an object (if NULL the parent is used). 'obj' will be aligned to it.
 * @param align type of alignment (see 'lv_align_t' enum)
 * @param x_ofs x coordinate offset after alignment
 * @param y_ofs y coordinate offset after alignment
 */
void lv_obj_align_mid(lv_obj_t * obj, const lv_obj_t * base, lv_align_t align, lv_coord_t x_ofs, lv_coord_t y_ofs)
{
    LV_ASSERT_OBJ(obj, LV_OBJX_NAME);

    if(base == NULL) {
        base = lv_obj_get_parent(obj);
    }

    LV_ASSERT_OBJ(base, LV_OBJX_NAME);


    obj_align_mid_core(obj, base, align, true, true, x_ofs, y_ofs);

#if LV_USE_OBJ_REALIGN
    /*Save the last align parameters to use them in `lv_obj_realign`*/
    obj->realign.align       = align;
    obj->realign.xofs        = x_ofs;
    obj->realign.yofs        = y_ofs;
    obj->realign.base        = base;
    obj->realign.mid_align = 1;
#endif
}

/**
 * Align an object's middle point to an other object horizontally.
 * @param obj pointer to an object to align
 * @param base pointer to an object (if NULL the parent is used). 'obj' will be aligned to it.
 * @param align type of alignment (see 'lv_align_t' enum)
 * @param x_ofs x coordinate offset after alignment
 */
void lv_obj_align_mid_x(lv_obj_t * obj, const lv_obj_t * base, lv_align_t align, lv_coord_t x_ofs)
{
    LV_ASSERT_OBJ(obj, LV_OBJX_NAME);

    if(base == NULL) {
        base = lv_obj_get_parent(obj);
    }

    LV_ASSERT_OBJ(base, LV_OBJX_NAME);


    obj_align_mid_core(obj, base, align, true, false, x_ofs, 0);
}


/**
 * Align an object's middle point to an other object vertically.
 * @param obj pointer to an object to align
 * @param base pointer to an object (if NULL the parent is used). 'obj' will be aligned to it.
 * @param align type of alignment (see 'lv_align_t' enum)
 * @param y_ofs y coordinate offset after alignment
 */
void lv_obj_align_mid_y(lv_obj_t * obj, const lv_obj_t * base, lv_align_t align, lv_coord_t y_ofs)
{
    LV_ASSERT_OBJ(obj, LV_OBJX_NAME);

    if(base == NULL) {
        base = lv_obj_get_parent(obj);
    }

    LV_ASSERT_OBJ(base, LV_OBJX_NAME);


    obj_align_mid_core(obj, base, align, true, false, 0, y_ofs);
}

/**
 * Realign the object based on the last `lv_obj_align` parameters.
 * @param obj pointer to an object
 */
void lv_obj_realign(lv_obj_t * obj)
{
    LV_ASSERT_OBJ(obj, LV_OBJX_NAME);

#if LV_USE_OBJ_REALIGN
    if(obj->realign.mid_align)
        lv_obj_align_mid(obj, obj->realign.base, obj->realign.align, obj->realign.xofs, obj->realign.yofs);
    else
        lv_obj_align(obj, obj->realign.base, obj->realign.align, obj->realign.xofs, obj->realign.yofs);
#else
    (void)obj;
    LV_LOG_WARN("lv_obj_realign: no effect because LV_USE_OBJ_REALIGN = 0");
#endif
}

/**
 * Enable the automatic realign of the object when its size has changed based on the last
 * `lv_obj_align` parameters.
 * @param obj pointer to an object
 * @param en true: enable auto realign; false: disable auto realign
 */
void lv_obj_set_auto_realign(lv_obj_t * obj, bool en)
{
    LV_ASSERT_OBJ(obj, LV_OBJX_NAME);

#if LV_USE_OBJ_REALIGN
    obj->realign.auto_realign = en ? 1 : 0;
#else
    (void)obj;
    (void)en;
    LV_LOG_WARN("lv_obj_set_auto_realign: no effect because LV_USE_OBJ_REALIGN = 0");
#endif
}


/**
 * Set the size of an extended clickable area
 * If TINY mode is used, only the largest of the horizontal and vertical padding
 * values are considered.
 * @param obj pointer to an object
 * @param left extended clickable are on the left [px]
 * @param right extended clickable are on the right [px]
 * @param top extended clickable are on the top [px]
 * @param bottom extended clickable are on the bottom [px]
 */
void lv_obj_set_ext_click_area(lv_obj_t * obj, lv_coord_t left, lv_coord_t right, lv_coord_t top, lv_coord_t bottom)
{
    LV_ASSERT_OBJ(obj, LV_OBJX_NAME);

#if LV_USE_EXT_CLICK_AREA == LV_EXT_CLICK_AREA_FULL
    obj->ext_click_pad.x1 = left;
    obj->ext_click_pad.x2 = right;
    obj->ext_click_pad.y1 = top;
    obj->ext_click_pad.y2 = bottom;
#elif LV_USE_EXT_CLICK_AREA == LV_EXT_CLICK_AREA_TINY
    obj->ext_click_pad_hor = LV_MATH_MAX(left, right);
    obj->ext_click_pad_ver = LV_MATH_MAX(top, bottom);
#else
    (void)obj;    /*Unused*/
    (void)left;   /*Unused*/
    (void)right;  /*Unused*/
    (void)top;    /*Unused*/
    (void)bottom; /*Unused*/
#endif
}

/*---------------------
 * Appearance set
 *--------------------*/

/**
 * Add a new style to the style list of an object.
 * @param obj pointer to an object
 * @param part the part of the object which style property should be set.
 * E.g. `LV_OBJ_PART_MAIN`, `LV_BTN_PART_MAIN`, `LV_SLIDER_PART_KNOB`
 * @param style pointer to a style to add (Only its pointer will be saved)
 */
void lv_obj_add_style(lv_obj_t * obj, uint8_t part, lv_style_t * style)
{
    if(style == NULL) return;

    lv_style_list_t * style_dsc = lv_obj_get_style_list(obj, part);
    if(style_dsc == NULL) {
        LV_LOG_WARN("Can't find style with part: %d", part);
        return;
    }

    _lv_style_list_add_style(style_dsc, style);
#if LV_USE_ANIMATION
    trans_del(obj, part, 0xFF, NULL);
#endif
    lv_obj_refresh_style(obj, part, LV_STYLE_PROP_ALL);
}

/**
 * Remove a style from the style list of an object.
 * @param obj pointer to an object
 * @param part the part of the object which style property should be set.
 * E.g. `LV_OBJ_PART_MAIN`, `LV_BTN_PART_MAIN`, `LV_SLIDER_PART_KNOB`
 * @param style pointer to a style to remove
 */
void lv_obj_remove_style(lv_obj_t * obj, uint8_t part, lv_style_t * style)
{
    if(style == NULL) return;

    lv_style_list_t * style_dsc = lv_obj_get_style_list(obj, part);
    if(style_dsc == NULL) {
        LV_LOG_WARN("Can't find style with part: %d", part);
        return;
    }

    _lv_style_list_remove_style(style_dsc, style);
#if LV_USE_ANIMATION
    trans_del(obj, part, 0xFF, NULL);
#endif
    lv_obj_refresh_style(obj, part, LV_STYLE_PROP_ALL);
}

/**
 * Reset a style to the default (empty) state.
 * Release all used memories and cancel pending related transitions.
 * Typically used in `LV_SIGN_CLEAN_UP.
 * @param obj pointer to an object
 * @param part the part of the object which style list should be reseted.
 * E.g. `LV_OBJ_PART_MAIN`, `LV_BTN_PART_MAIN`, `LV_SLIDER_PART_KNOB`
 */
void lv_obj_clean_style_list(lv_obj_t * obj, uint8_t part)
{
    lv_style_list_t * style_dsc = lv_obj_get_style_list(obj, part);
    if(style_dsc == NULL) {
        LV_LOG_WARN("lv_obj_clean_style_list: can't find style with `part`");
        return;
    }

    _lv_style_list_reset(style_dsc);
#if LV_USE_ANIMATION
    trans_del(obj, part, 0xFF, NULL);
#endif
}

/**
 * Reset a style to the default (empty) state.
 * Release all used memories and cancel pending related transitions.
 * Also notifies the object about the style change.
 * @param obj pointer to an object
 * @param part the part of the object which style list should be reseted.
 * E.g. `LV_OBJ_PART_MAIN`, `LV_BTN_PART_MAIN`, `LV_SLIDER_PART_KNOB`
 */
void lv_obj_reset_style_list(lv_obj_t * obj, uint8_t part)
{
    lv_obj_clean_style_list(obj, part);

    lv_obj_refresh_style(obj, part, LV_STYLE_PROP_ALL);
}

/**
 * Set a local style property of a part of an object in a given state.
 * @param obj pointer to an object
 * @param part the part of the object which style property should be set.
 * E.g. `LV_OBJ_PART_MAIN`, `LV_BTN_PART_MAIN`, `LV_SLIDER_PART_KNOB`
 * @param prop a style property ORed with a state.
 * E.g. `LV_STYLE_BORDER_WIDTH | (LV_STATE_PRESSED << LV_STYLE_STATE_POS)`
 * @param the value to set
 * @note shouldn't be used directly. Use the specific property get functions instead.
 *       For example: `lv_obj_style_get_border_opa()`
 * @note for performance reasons it's not checked if the property really has integer type
 */
void _lv_obj_set_style_local_int(lv_obj_t * obj, uint8_t part, lv_style_property_t prop, lv_style_int_t value)
{
    lv_style_list_t * style_dsc = lv_obj_get_style_list(obj, part);
    _lv_style_list_set_local_int(style_dsc, prop, value);
#if LV_USE_ANIMATION
    trans_del(obj, part, prop, NULL);
#endif
    lv_obj_refresh_style(obj, part, prop & (~LV_STYLE_STATE_MASK));
}

/**
 * Set a local style property of a part of an object in a given state.
 * @param obj pointer to an object
 * @param part the part of the object which style property should be set.
 * E.g. `LV_OBJ_PART_MAIN`, `LV_BTN_PART_MAIN`, `LV_SLIDER_PART_KNOB`
 * @param prop a style property ORed with a state.
 * E.g. `LV_STYLE_BORDER_COLOR | (LV_STATE_PRESSED << LV_STYLE_STATE_POS)`
 * @param the value to set
 * @note shouldn't be used directly. Use the specific property get functions instead.
 *       For example: `lv_obj_style_get_border_opa()`
 * @note for performance reasons it's not checked if the property really has color type
 */
void _lv_obj_set_style_local_color(lv_obj_t * obj, uint8_t part, lv_style_property_t prop, lv_color_t color)
{
    lv_style_list_t * style_dsc = lv_obj_get_style_list(obj, part);
    _lv_style_list_set_local_color(style_dsc, prop, color);
#if LV_USE_ANIMATION
    trans_del(obj, part, prop, NULL);
#endif
    lv_obj_refresh_style(obj, part, prop & (~LV_STYLE_STATE_MASK));
}

/**
 * Set a local style property of a part of an object in a given state.
 * @param obj pointer to an object
 * @param part the part of the object which style property should be set.
 * E.g. `LV_OBJ_PART_MAIN`, `LV_BTN_PART_MAIN`, `LV_SLIDER_PART_KNOB`
 * @param prop a style property ORed with a state.
 * E.g. `LV_STYLE_BORDER_OPA | (LV_STATE_PRESSED << LV_STYLE_STATE_POS)`
 * @param the value to set
 * @note shouldn't be used directly. Use the specific property get functions instead.
 *       For example: `lv_obj_style_get_border_opa()`
 * @note for performance reasons it's not checked if the property really has opacity type
 */
void _lv_obj_set_style_local_opa(lv_obj_t * obj, uint8_t part, lv_style_property_t prop, lv_opa_t opa)
{
    lv_style_list_t * style_dsc = lv_obj_get_style_list(obj, part);
    _lv_style_list_set_local_opa(style_dsc, prop, opa);
#if LV_USE_ANIMATION
    trans_del(obj, part, prop, NULL);
#endif
    lv_obj_refresh_style(obj, part, prop & (~LV_STYLE_STATE_MASK));
}

/**
 * Set a local style property of a part of an object in a given state.
 * @param obj pointer to an object
 * @param part the part of the object which style property should be set.
 * E.g. `LV_OBJ_PART_MAIN`, `LV_BTN_PART_MAIN`, `LV_SLIDER_PART_KNOB`
 * @param prop a style property ORed with a state.
 * E.g. `LV_STYLE_TEXT_FONT | (LV_STATE_PRESSED << LV_STYLE_STATE_POS)`
 * @param value the value to set
 * @note shouldn't be used directly. Use the specific property get functions instead.
 *       For example: `lv_obj_style_get_border_opa()`
 * @note for performance reasons it's not checked if the property really has pointer type
 */
void _lv_obj_set_style_local_ptr(lv_obj_t * obj, uint8_t part, lv_style_property_t prop, const void * value)
{
    lv_style_list_t * style_dsc = lv_obj_get_style_list(obj, part);
    _lv_style_list_set_local_ptr(style_dsc, prop, value);
#if LV_USE_ANIMATION
    trans_del(obj, part, prop, NULL);
#endif
    lv_obj_refresh_style(obj, part, prop & (~LV_STYLE_STATE_MASK));
}

/**
 * Remove a local style property from a part of an object with a given state.
 * @param obj pointer to an object
 * @param part the part of the object which style property should be removed.
 * E.g. `LV_OBJ_PART_MAIN`, `LV_BTN_PART_MAIN`, `LV_SLIDER_PART_KNOB`
 * @param prop a style property ORed with a state.
 * E.g. `LV_STYLE_TEXT_FONT | (LV_STATE_PRESSED << LV_STYLE_STATE_POS)`
 * @note shouldn't be used directly. Use the specific property remove functions instead.
 *       For example: `lv_obj_style_remove_border_opa()`
 * @return true: the property was found and removed; false: the property was not found
 */
bool lv_obj_remove_style_local_prop(lv_obj_t * obj, uint8_t part, lv_style_property_t prop)
{
    LV_ASSERT_OBJ(obj, LV_OBJX_NAME);
    lv_style_t * style = lv_obj_get_local_style(obj, part);
    if(style) return lv_style_remove_prop(style, prop);
    else return false;
}

/**
 * Notify an object (and its children) about its style is modified
 * @param obj pointer to an object
 * @param prop `LV_STYLE_PROP_ALL` or an `LV_STYLE_...` property. It is used to optimize what needs to be refreshed.
 */
void lv_obj_refresh_style(lv_obj_t * obj, uint8_t part, lv_style_property_t prop)
{
    LV_ASSERT_OBJ(obj, LV_OBJX_NAME);

    invalidate_style_cache(obj, part, prop);

    /*If a real style refresh is required*/
    bool real_refr = false;
    switch(prop) {
        case LV_STYLE_PROP_ALL:
        case LV_STYLE_CLIP_CORNER:
        case LV_STYLE_SIZE:
        case LV_STYLE_TRANSFORM_WIDTH:
        case LV_STYLE_TRANSFORM_HEIGHT:
        case LV_STYLE_TRANSFORM_ANGLE:
        case LV_STYLE_TRANSFORM_ZOOM:
        case LV_STYLE_PAD_TOP:
        case LV_STYLE_PAD_BOTTOM:
        case LV_STYLE_PAD_LEFT:
        case LV_STYLE_PAD_RIGHT:
        case LV_STYLE_PAD_INNER:
        case LV_STYLE_MARGIN_TOP:
        case LV_STYLE_MARGIN_BOTTOM:
        case LV_STYLE_MARGIN_LEFT:
        case LV_STYLE_MARGIN_RIGHT:
        case LV_STYLE_OUTLINE_WIDTH:
        case LV_STYLE_OUTLINE_PAD:
        case LV_STYLE_OUTLINE_OPA:
        case LV_STYLE_SHADOW_WIDTH:
        case LV_STYLE_SHADOW_OPA:
        case LV_STYLE_SHADOW_OFS_X:
        case LV_STYLE_SHADOW_OFS_Y:
        case LV_STYLE_SHADOW_SPREAD:
        case LV_STYLE_VALUE_LETTER_SPACE:
        case LV_STYLE_VALUE_LINE_SPACE:
        case LV_STYLE_VALUE_OFS_X:
        case LV_STYLE_VALUE_OFS_Y:
        case LV_STYLE_VALUE_ALIGN:
        case LV_STYLE_VALUE_STR:
        case LV_STYLE_VALUE_FONT:
        case LV_STYLE_VALUE_OPA:
        case LV_STYLE_TEXT_LETTER_SPACE:
        case LV_STYLE_TEXT_LINE_SPACE:
        case LV_STYLE_TEXT_FONT:
        case LV_STYLE_LINE_WIDTH:
            real_refr = true;
            break;
        default:
            real_refr = false;
    }

    if(real_refr) {
        lv_obj_invalidate(obj);
        obj->signal_cb(obj, LV_SIGNAL_STYLE_CHG, NULL);

        switch(prop) {
            case LV_STYLE_PROP_ALL:
            case LV_STYLE_MARGIN_TOP:
            case LV_STYLE_MARGIN_BOTTOM:
            case LV_STYLE_MARGIN_LEFT:
            case LV_STYLE_MARGIN_RIGHT:
                if(obj->parent) obj->parent->signal_cb(obj->parent, LV_SIGNAL_CHILD_CHG, NULL);
                break;
        }

        lv_obj_invalidate(obj);

        /*Send style change signals*/
        if(prop == LV_STYLE_PROP_ALL || (prop & LV_STYLE_INHERIT_MASK)) refresh_children_style(obj);
    }
    else {
        lv_obj_invalidate(obj);
    }
}

/**
 * Notify all object if a style is modified
 * @param style pointer to a style. Only the objects with this style will be notified
 *               (NULL to notify all objects)
 */
void lv_obj_report_style_mod(lv_style_t * style)
{
    lv_disp_t * d = lv_disp_get_next(NULL);

    while(d) {
        lv_obj_t * i;
        _LV_LL_READ(d->scr_ll, i) {
            report_style_mod_core(style, i);
        }
        d = lv_disp_get_next(d);
    }
}


/*-----------------
 * Attribute set
 *----------------*/

/**
 * Hide an object. It won't be visible and clickable.
 * @param obj pointer to an object
 * @param en true: hide the object
 */
void lv_obj_set_hidden(lv_obj_t * obj, bool en)
{
    LV_ASSERT_OBJ(obj, LV_OBJX_NAME);

    if(!obj->hidden) lv_obj_invalidate(obj); /*Invalidate when not hidden (hidden objects are ignored) */

    obj->hidden = en == false ? 0 : 1;

    if(!obj->hidden) lv_obj_invalidate(obj); /*Invalidate when not hidden (hidden objects are ignored) */

    lv_obj_t * par = lv_obj_get_parent(obj);
    if(par) par->signal_cb(par, LV_SIGNAL_CHILD_CHG, obj);
}

/**
 * Set whether advanced hit-testing is enabled on an object
 * @param obj pointer to an object
 * @param en true: advanced hit-testing is enabled
 */
void lv_obj_set_adv_hittest(lv_obj_t * obj, bool en)
{
    LV_ASSERT_OBJ(obj, LV_OBJX_NAME);

    obj->adv_hittest = en == false ? 0 : 1;
}

/**
 * Enable or disable the clicking of an object
 * @param obj pointer to an object
 * @param en true: make the object clickable
 */
void lv_obj_set_click(lv_obj_t * obj, bool en)
{
    LV_ASSERT_OBJ(obj, LV_OBJX_NAME);

    obj->click = (en == true ? 1 : 0);
}

/**
 * Enable to bring this object to the foreground if it
 * or any of its children is clicked
 * @param obj pointer to an object
 * @param en true: enable the auto top feature
 */
void lv_obj_set_top(lv_obj_t * obj, bool en)
{
    LV_ASSERT_OBJ(obj, LV_OBJX_NAME);

    obj->top = (en == true ? 1 : 0);
}

/**
 * Enable the dragging of an object
 * @param obj pointer to an object
 * @param en true: make the object draggable
 */
void lv_obj_set_drag(lv_obj_t * obj, bool en)
{
    LV_ASSERT_OBJ(obj, LV_OBJX_NAME);

    if(en == true) lv_obj_set_click(obj, true); /*Drag is useless without enabled clicking*/
    obj->drag = (en == true ? 1 : 0);
}

/**
 * Set the directions an object can be dragged in
 * @param obj pointer to an object
 * @param drag_dir bitwise OR of allowed directions an object can be dragged in
 */
void lv_obj_set_drag_dir(lv_obj_t * obj, lv_drag_dir_t drag_dir)
{
    LV_ASSERT_OBJ(obj, LV_OBJX_NAME);

    obj->drag_dir = drag_dir;

    if(obj->drag_dir != 0) lv_obj_set_drag(obj, true); /*Drag direction requires drag*/
}

/**
 * Enable the throwing of an object after is is dragged
 * @param obj pointer to an object
 * @param en true: enable the drag throw
 */
void lv_obj_set_drag_throw(lv_obj_t * obj, bool en)
{
    LV_ASSERT_OBJ(obj, LV_OBJX_NAME);

    obj->drag_throw = (en == true ? 1 : 0);
}

/**
 * Enable to use parent for drag related operations.
 * If trying to drag the object the parent will be moved instead
 * @param obj pointer to an object
 * @param en true: enable the 'drag parent' for the object
 */
void lv_obj_set_drag_parent(lv_obj_t * obj, bool en)
{
    LV_ASSERT_OBJ(obj, LV_OBJX_NAME);

    obj->drag_parent = (en == true ? 1 : 0);
}

/**
* Enable to use parent for gesture related operations.
* If trying to gesture the object the parent will be moved instead
* @param obj pointer to an object
* @param en true: enable the 'gesture parent' for the object
*/
void lv_obj_set_gesture_parent(lv_obj_t * obj, bool en)
{
    obj->gesture_parent = (en == true ? 1 : 0);
}

/**
* Enable to use parent for focus state.
* When object is focused the parent will get the state instead (visual only)
* @param obj pointer to an object
* @param en true: enable the 'focus parent' for the object
*/
void lv_obj_set_focus_parent(lv_obj_t * obj, bool en)
{
    if(lv_obj_is_focused(obj)) {
        if(en) {
            obj->focus_parent = 1;
            lv_obj_clear_state(obj, LV_STATE_FOCUSED | LV_STATE_EDITED);
            lv_obj_set_state(lv_obj_get_focused_obj(obj), LV_STATE_FOCUSED);
        }
        else {
            lv_obj_clear_state(lv_obj_get_focused_obj(obj), LV_STATE_FOCUSED | LV_STATE_EDITED);
            lv_obj_set_state(obj, LV_STATE_FOCUSED);
            obj->focus_parent = 0;
        }
    }
    else {
        obj->focus_parent = (en == true ? 1 : 0);
    }
}

/**
 * Propagate the events to the parent too
 * @param obj pointer to an object
 * @param en true: enable the event propagation
 */
void lv_obj_set_parent_event(lv_obj_t * obj, bool en)
{
    LV_ASSERT_OBJ(obj, LV_OBJX_NAME);

    obj->parent_event = (en == true ? 1 : 0);
}

/**
 * Set the base direction of the object
 * @param obj pointer to an object
 * @param dir the new base direction. `LV_BIDI_DIR_LTR/RTL/AUTO/INHERIT`
 */
void lv_obj_set_base_dir(lv_obj_t * obj, lv_bidi_dir_t dir)
{
    if(dir != LV_BIDI_DIR_LTR && dir != LV_BIDI_DIR_RTL &&
       dir != LV_BIDI_DIR_AUTO && dir != LV_BIDI_DIR_INHERIT) {

        LV_LOG_WARN("lv_obj_set_base_dir: invalid base dir");
        return;
    }

    obj->base_dir = dir;
    lv_signal_send(obj, LV_SIGNAL_BASE_DIR_CHG, NULL);

    /* Notify the children about the parent base dir has changed.
     * (The children might have `LV_BIDI_DIR_INHERIT`)*/
    base_dir_refr_children(obj);
}

/**
 * Set a bit or bits in the protect filed
 * @param obj pointer to an object
 * @param prot 'OR'-ed values from `lv_protect_t`
 */
void lv_obj_add_protect(lv_obj_t * obj, uint8_t prot)
{
    LV_ASSERT_OBJ(obj, LV_OBJX_NAME);

    obj->protect |= prot;
}

/**
 * Clear a bit or bits in the protect filed
 * @param obj pointer to an object
 * @param prot 'OR'-ed values from `lv_protect_t`
 */
void lv_obj_clear_protect(lv_obj_t * obj, uint8_t prot)
{
    LV_ASSERT_OBJ(obj, LV_OBJX_NAME);

    prot = (~prot) & 0xFF;
    obj->protect &= prot;
}

/**
 * Set the state (fully overwrite) of an object.
 * If specified in the styles a transition animation will be started
 * from the previous state to the current
 * @param obj pointer to an object
 * @param state the new state
 */
void lv_obj_set_state(lv_obj_t * obj, lv_state_t new_state)
{
    if(obj->state == new_state) return;

    LV_ASSERT_OBJ(obj, LV_OBJX_NAME);

#if LV_USE_ANIMATION == 0
    obj->state = new_state;
    lv_obj_refresh_style(obj, LV_STYLE_PROP_ALL);
#else
    lv_state_t prev_state = obj->state;
    obj->state = new_state;

    uint8_t part;
    for(part = 0; part < _LV_OBJ_PART_REAL_LAST; part++) {
        lv_style_list_t * style_list = lv_obj_get_style_list(obj, part);
        if(style_list == NULL) break;   /*No more style lists*/
        if(style_list->ignore_trans) continue;

        lv_style_int_t time = lv_obj_get_style_transition_time(obj, part);
        lv_style_property_t props[LV_STYLE_TRANS_NUM_MAX];
        lv_style_int_t delay = lv_obj_get_style_transition_delay(obj, part);
        lv_anim_path_t * path = lv_obj_get_style_transition_path(obj, part);
        props[0] = lv_obj_get_style_transition_prop_1(obj, part);
        props[1] = lv_obj_get_style_transition_prop_2(obj, part);
        props[2] = lv_obj_get_style_transition_prop_3(obj, part);
        props[3] = lv_obj_get_style_transition_prop_4(obj, part);
        props[4] = lv_obj_get_style_transition_prop_5(obj, part);
        props[5] = lv_obj_get_style_transition_prop_6(obj, part);

        uint8_t i;
        for(i = 0; i < LV_STYLE_TRANS_NUM_MAX; i++) {
            if(props[i] != 0) {
                _lv_style_list_add_trans_style(style_list);

                lv_style_trans_t * tr = trans_create(obj, props[i], part, prev_state, new_state);

                /*If there is a pending anim for this property remove it*/
                if(tr) {
                    tr->obj = obj;
                    tr->prop = props[i];
                    tr->part = part;

                    lv_anim_t a;
                    lv_anim_init(&a);
                    lv_anim_set_var(&a, tr);
                    lv_anim_set_exec_cb(&a, (lv_anim_exec_xcb_t)trans_anim_cb);
                    lv_anim_set_start_cb(&a, trans_anim_start_cb);
                    lv_anim_set_ready_cb(&a, trans_anim_ready_cb);
                    lv_anim_set_values(&a, 0x00, 0xFF);
                    lv_anim_set_time(&a, time);
                    lv_anim_set_delay(&a, delay);
                    lv_anim_set_path(&a, path);
                    a.early_apply = 0;
                    lv_anim_start(&a);
                }

            }
        }
        lv_obj_refresh_style(obj, part, LV_STYLE_PROP_ALL);
    }
#endif


}

/**
 * Add a given state or states to the object. The other state bits will remain unchanged.
 * If specified in the styles a transition animation will be started
 * from the previous state to the current
 * @param obj pointer to an object
 * @param state the state bits to add. E.g `LV_STATE_PRESSED | LV_STATE_FOCUSED`
 */
void lv_obj_add_state(lv_obj_t * obj, lv_state_t state)
{
    LV_ASSERT_OBJ(obj, LV_OBJX_NAME);

    lv_state_t new_state = obj->state | state;
    if(obj->state != new_state) {
        lv_obj_set_state(obj, new_state);
    }
}

/**
 * Remove a given state or states to the object. The other state bits will remain unchanged.
 * If specified in the styles a transition animation will be started
 * from the previous state to the current
 * @param obj pointer to an object
 * @param state the state bits to remove. E.g `LV_STATE_PRESSED | LV_STATE_FOCUSED`
 */
void lv_obj_clear_state(lv_obj_t * obj, lv_state_t state)
{
    LV_ASSERT_OBJ(obj, LV_OBJX_NAME);

    lv_state_t new_state = obj->state & (~state);
    if(obj->state != new_state) {
        lv_obj_set_state(obj, new_state);
    }
}

#if LV_USE_ANIMATION
/**
 * Finish all pending transitions on a part of an object
 * @param obj pointer to an object
 * @param part part of the object, e.g `LV_BRN_PART_MAIN` or `LV_OBJ_PART_ALL` for all parts
 */
void lv_obj_finish_transitions(lv_obj_t * obj, uint8_t part)
{
    /*Animate all related transition to the end value*/
    lv_style_trans_t * tr;
    _LV_LL_READ_BACK(LV_GC_ROOT(_lv_obj_style_trans_ll), tr) {
        if(tr->obj == obj && (part == tr->part || part == LV_OBJ_PART_ALL)) {
            trans_anim_cb(tr, 255);
        }
    }

    /*Free all related transition data*/
    trans_del(obj, part, 0xFF, NULL);
}
#endif

/**
 * Set a an event handler function for an object.
 * Used by the user to react on event which happens with the object.
 * @param obj pointer to an object
 * @param event_cb the new event function
 */
void lv_obj_set_event_cb(lv_obj_t * obj, lv_event_cb_t event_cb)
{
    LV_ASSERT_OBJ(obj, LV_OBJX_NAME);

    obj->event_cb = event_cb;
}

/**
 * Send an event to the object
 * @param obj pointer to an object
 * @param event the type of the event from `lv_event_t`
 * @param data arbitrary data depending on the object type and the event. (Usually `NULL`)
 * @return LV_RES_OK: `obj` was not deleted in the event; LV_RES_INV: `obj` was deleted in the event
 */
lv_res_t lv_event_send(lv_obj_t * obj, lv_event_t event, const void * data)
{
    if(obj == NULL) return LV_RES_OK;

    LV_ASSERT_OBJ(obj, LV_OBJX_NAME);

    lv_res_t res;
    res = lv_event_send_func(obj->event_cb, obj, event, data);
    return res;
}

/**
 * Send LV_EVENT_REFRESH event to an object
 * @param obj point to an obejct. (Can NOT be NULL)
 * @return LV_RES_OK: success, LV_RES_INV: to object become invalid (e.g. deleted) due to this event.
 */
lv_res_t lv_event_send_refresh(lv_obj_t * obj)
{
    return lv_event_send(obj, LV_EVENT_REFRESH, NULL);
}

/**
 * Send LV_EVENT_REFRESH event to an object and all of its children.
 * @param obj pointer to an object or NULL to refresh all objects of all displays
 */
void lv_event_send_refresh_recursive(lv_obj_t * obj)
{
    if(obj == NULL) {
        /*If no obj specified refresh all screen of all displays */
        lv_disp_t * d = lv_disp_get_next(NULL);
        while(d) {
            lv_obj_t * scr = _lv_ll_get_head(&d->scr_ll);
            while(scr) {
                lv_event_send_refresh_recursive(scr);
                scr = _lv_ll_get_next(&d->scr_ll, scr);
            }
            lv_event_send_refresh_recursive(d->top_layer);
            lv_event_send_refresh_recursive(d->sys_layer);

            d = lv_disp_get_next(d);
        }
    }
    else {

        lv_res_t res = lv_event_send_refresh(obj);
        if(res != LV_RES_OK) return; /*If invalid returned do not check the children*/

        lv_obj_t * child = lv_obj_get_child(obj, NULL);
        while(child) {
            lv_event_send_refresh_recursive(child);

            child = lv_obj_get_child(obj, child);
        }
    }
}


/**
 * Call an event function with an object, event, and data.
 * @param event_xcb an event callback function. If `NULL` `LV_RES_OK` will return without any actions.
 *        (the 'x' in the argument name indicates that its not a fully generic function because it not follows
 *         the `func_name(object, callback, ...)` convention)
 * @param obj pointer to an object to associate with the event (can be `NULL` to simply call the `event_cb`)
 * @param event an event
 * @param data pointer to a custom data
 * @return LV_RES_OK: `obj` was not deleted in the event; LV_RES_INV: `obj` was deleted in the event
 */
lv_res_t lv_event_send_func(lv_event_cb_t event_xcb, lv_obj_t * obj, lv_event_t event, const void * data)
{
    if(obj != NULL) {
        LV_ASSERT_OBJ(obj, LV_OBJX_NAME);
    }

    /* Build a simple linked list from the objects used in the events
     * It's important to know if an this object was deleted by a nested event
     * called from this `even_cb`. */
    lv_event_temp_data_t event_temp_data;
    event_temp_data.obj     = obj;
    event_temp_data.deleted = false;
    event_temp_data.prev    = NULL;

    if(event_temp_data_head) {
        event_temp_data.prev = event_temp_data_head;
    }
    event_temp_data_head = &event_temp_data;

    const void * event_act_data_save = event_act_data;
    event_act_data                   = data;

    /*Call the input device's feedback callback if set*/
    lv_indev_t * indev_act = lv_indev_get_act();
    if(indev_act) {
        if(indev_act->driver.feedback_cb) indev_act->driver.feedback_cb(&indev_act->driver, event);
    }

    /*Call the event callback itself*/
    if(event_xcb) event_xcb(obj, event);

    /*Restore the event data*/
    event_act_data = event_act_data_save;

    /*Remove this element from the list*/
    event_temp_data_head = event_temp_data_head->prev;

    if(event_temp_data.deleted) {
        return LV_RES_INV;
    }

    if(obj) {
        if(obj->parent_event && obj->parent) {
            lv_res_t res = lv_event_send(obj->parent, event, data);
            if(res != LV_RES_OK) {
                return LV_RES_INV;
            }
        }
    }

    return LV_RES_OK;
}

/**
 * Get the `data` parameter of the current event
 * @return the `data` parameter
 */
const void * lv_event_get_data(void)
{
    return event_act_data;
}

/**
 * Set the a signal function of an object. Used internally by the library.
 * Always call the previous signal function in the new.
 * @param obj pointer to an object
 * @param cb the new signal function
 */
void lv_obj_set_signal_cb(lv_obj_t * obj, lv_signal_cb_t signal_cb)
{
    LV_ASSERT_OBJ(obj, LV_OBJX_NAME);

    obj->signal_cb = signal_cb;
}

/**
 * Send an event to the object
 * @param obj pointer to an object
 * @param event the type of the event from `lv_event_t`.
 * @return LV_RES_OK or LV_RES_INV
 */
lv_res_t lv_signal_send(lv_obj_t * obj, lv_signal_t signal, void * param)
{
    if(obj == NULL) return LV_RES_OK;

    lv_res_t res = LV_RES_OK;
    if(obj->signal_cb) res = obj->signal_cb(obj, signal, param);

    return res;
}

/**
 * Set a new design function for an object
 * @param obj pointer to an object
 * @param design_cb the new design function
 */
void lv_obj_set_design_cb(lv_obj_t * obj, lv_design_cb_t design_cb)
{
    LV_ASSERT_OBJ(obj, LV_OBJX_NAME);

    obj->design_cb = design_cb;
}

/*----------------
 * Other set
 *--------------*/

/**
 * Allocate a new ext. data for an object
 * @param obj pointer to an object
 * @param ext_size the size of the new ext. data
 * @return pointer to the allocated ext.
 * If out of memory NULL is returned and the original ext is preserved
 */
void * lv_obj_allocate_ext_attr(lv_obj_t * obj, uint16_t ext_size)
{
    LV_ASSERT_OBJ(obj, LV_OBJX_NAME);

    void * new_ext = lv_mem_realloc(obj->ext_attr, ext_size);
    if(new_ext == NULL) return NULL;

    obj->ext_attr = new_ext;
    return (void *)obj->ext_attr;
}

/**
 * Send a 'LV_SIGNAL_REFR_EXT_SIZE' signal to the object to refresh the extended draw area.
 * he object needs to be invalidated by `lv_obj_invalidate(obj)` manually after this function.
 * @param obj pointer to an object
 */
void lv_obj_refresh_ext_draw_pad(lv_obj_t * obj)
{
    LV_ASSERT_OBJ(obj, LV_OBJX_NAME);

    obj->ext_draw_pad = 0;
    obj->signal_cb(obj, LV_SIGNAL_REFR_EXT_DRAW_PAD, NULL);

}

/*=======================
 * Getter functions
 *======================*/

/**
 * Return with the screen of an object
 * @param obj pointer to an object
 * @return pointer to a screen
 */
lv_obj_t * lv_obj_get_screen(const lv_obj_t * obj)
{
    LV_ASSERT_OBJ(obj, LV_OBJX_NAME);

    const lv_obj_t * par = obj;
    const lv_obj_t * act_p;

    do {
        act_p = par;
        par   = lv_obj_get_parent(act_p);
    } while(par != NULL);

    return (lv_obj_t *)act_p;
}

/**
 * Get the display of an object
 * @param scr pointer to an object
 * @return pointer the object's display
 */
lv_disp_t * lv_obj_get_disp(const lv_obj_t * obj)
{
    LV_ASSERT_OBJ(obj, LV_OBJX_NAME);

    const lv_obj_t * scr;

    if(obj->parent == NULL)
        scr = obj; /*`obj` is a screen*/
    else
        scr = lv_obj_get_screen(obj); /*get the screen of `obj`*/

    lv_disp_t * d;
    _LV_LL_READ(LV_GC_ROOT(_lv_disp_ll), d) {
        lv_obj_t * s;
        _LV_LL_READ(d->scr_ll, s) {
            if(s == scr) return d;
        }
    }

    LV_LOG_WARN("lv_scr_get_disp: screen not found")
    return NULL;
}

/*---------------------
 * Parent/children get
 *--------------------*/

/**
 * Returns with the parent of an object
 * @param obj pointer to an object
 * @return pointer to the parent of  'obj'
 */
lv_obj_t * lv_obj_get_parent(const lv_obj_t * obj)
{
    LV_ASSERT_OBJ(obj, LV_OBJX_NAME);

    return obj->parent;
}

/**
 * Iterate through the children of an object (start from the "youngest")
 * @param obj pointer to an object
 * @param child NULL at first call to get the next children
 *                  and the previous return value later
 * @return the child after 'act_child' or NULL if no more child
 */
lv_obj_t * lv_obj_get_child(const lv_obj_t * obj, const lv_obj_t * child)
{
    LV_ASSERT_OBJ(obj, LV_OBJX_NAME);

    lv_obj_t * result = NULL;

    if(child == NULL) {
        result = _lv_ll_get_head(&obj->child_ll);
    }
    else {
        result = _lv_ll_get_next(&obj->child_ll, child);
    }

    return result;
}

/**
 * Iterate through the children of an object (start from the "oldest")
 * @param obj pointer to an object
 * @param child NULL at first call to get the next children
 *                  and the previous return value later
 * @return the child after 'act_child' or NULL if no more child
 */
lv_obj_t * lv_obj_get_child_back(const lv_obj_t * obj, const lv_obj_t * child)
{
    LV_ASSERT_OBJ(obj, LV_OBJX_NAME);

    lv_obj_t * result = NULL;

    if(child == NULL) {
        result = _lv_ll_get_tail(&obj->child_ll);
    }
    else {
        result = _lv_ll_get_prev(&obj->child_ll, child);
    }

    return result;
}

/**
 * Count the children of an object (only children directly on 'obj')
 * @param obj pointer to an object
 * @return children number of 'obj'
 */
uint16_t lv_obj_count_children(const lv_obj_t * obj)
{
    LV_ASSERT_OBJ(obj, LV_OBJX_NAME);

    lv_obj_t * i;
    uint16_t cnt = 0;

    _LV_LL_READ(obj->child_ll, i) cnt++;

    return cnt;
}

/** Recursively count the children of an object
 * @param obj pointer to an object
 * @return children number of 'obj'
 */
uint16_t lv_obj_count_children_recursive(const lv_obj_t * obj)
{
    LV_ASSERT_OBJ(obj, LV_OBJX_NAME);

    lv_obj_t * i;
    uint16_t cnt = 0;

    _LV_LL_READ(obj->child_ll, i) {
        cnt++;                                     /*Count the child*/
        cnt += lv_obj_count_children_recursive(i); /*recursively count children's children*/
    }

    return cnt;
}

/*---------------------
 * Coordinate get
 *--------------------*/

/**
 * Copy the coordinates of an object to an area
 * @param obj pointer to an object
 * @param cords_p pointer to an area to store the coordinates
 */
void lv_obj_get_coords(const lv_obj_t * obj, lv_area_t * cords_p)
{
    LV_ASSERT_OBJ(obj, LV_OBJX_NAME);

    lv_area_copy(cords_p, &obj->coords);
}

/**
 * Reduce area retried by `lv_obj_get_coords()` the get graphically usable area of an object.
 * (Without the size of the border or other extra graphical elements)
 * @param coords_p store the result area here
 */
void lv_obj_get_inner_coords(const lv_obj_t * obj, lv_area_t * coords_p)
{
    LV_ASSERT_OBJ(obj, LV_OBJX_NAME);

    lv_border_side_t part = lv_obj_get_style_border_side(obj, LV_OBJ_PART_MAIN);
    lv_coord_t w = lv_obj_get_style_border_width(obj, LV_OBJ_PART_MAIN);

    if(part & LV_BORDER_SIDE_LEFT) coords_p->x1 += w;

    if(part & LV_BORDER_SIDE_RIGHT) coords_p->x2 -= w;

    if(part & LV_BORDER_SIDE_TOP) coords_p->y1 += w;

    if(part & LV_BORDER_SIDE_BOTTOM) coords_p->y2 -= w;
}

/**
 * Get the x coordinate of object
 * @param obj pointer to an object
 * @return distance of 'obj' from the left side of its parent
 */
lv_coord_t lv_obj_get_x(const lv_obj_t * obj)
{
    LV_ASSERT_OBJ(obj, LV_OBJX_NAME);

    lv_coord_t rel_x;
    lv_obj_t * parent = lv_obj_get_parent(obj);
    if(parent) {
        rel_x             = obj->coords.x1 - parent->coords.x1;
    }
    else {
        rel_x = obj->coords.x1;
    }
    return rel_x;
}

/**
 * Get the y coordinate of object
 * @param obj pointer to an object
 * @return distance of 'obj' from the top of its parent
 */
lv_coord_t lv_obj_get_y(const lv_obj_t * obj)
{
    LV_ASSERT_OBJ(obj, LV_OBJX_NAME);

    lv_coord_t rel_y;
    lv_obj_t * parent = lv_obj_get_parent(obj);
    if(parent) {
        rel_y             = obj->coords.y1 - parent->coords.y1;
    }
    else {
        rel_y = obj->coords.y1;
    }
    return rel_y;
}

/**
 * Get the width of an object
 * @param obj pointer to an object
 * @return the width
 */
lv_coord_t lv_obj_get_width(const lv_obj_t * obj)
{
    LV_ASSERT_OBJ(obj, LV_OBJX_NAME);

    return lv_area_get_width(&obj->coords);
}

/**
 * Get the height of an object
 * @param obj pointer to an object
 * @return the height
 */
lv_coord_t lv_obj_get_height(const lv_obj_t * obj)
{
    LV_ASSERT_OBJ(obj, LV_OBJX_NAME);

    return lv_area_get_height(&obj->coords);
}

/**
 * Get that width reduced by the left and right padding.
 * @param obj pointer to an object
 * @return the width which still fits into the container
 */
lv_coord_t lv_obj_get_width_fit(const lv_obj_t * obj)
{
    LV_ASSERT_OBJ(obj, LV_OBJX_NAME);

    lv_style_int_t left = lv_obj_get_style_pad_left(obj, LV_OBJ_PART_MAIN);
    lv_style_int_t right = lv_obj_get_style_pad_right(obj, LV_OBJ_PART_MAIN);

    return lv_obj_get_width(obj) - left - right;
}

/**
 * Get that height reduced by the top an bottom padding.
 * @param obj pointer to an object
 * @return the height which still fits into the container
 */
lv_coord_t lv_obj_get_height_fit(const lv_obj_t * obj)
{
    LV_ASSERT_OBJ(obj, LV_OBJX_NAME);

    lv_style_int_t top = lv_obj_get_style_pad_top((lv_obj_t *)obj, LV_OBJ_PART_MAIN);
    lv_style_int_t bottom =  lv_obj_get_style_pad_bottom((lv_obj_t *)obj, LV_OBJ_PART_MAIN);

    return lv_obj_get_height(obj) - top - bottom;
}

/**
 * Get the height of an object by taking the top and bottom margin into account.
 * The returned height will be `obj_h + margin_top + margin_bottom`
 * @param obj pointer to an object
 * @return the height including thee margins
 */
lv_coord_t lv_obj_get_height_margin(lv_obj_t * obj)
{
    lv_style_int_t mtop = lv_obj_get_style_margin_top(obj, LV_OBJ_PART_MAIN);
    lv_style_int_t mbottom = lv_obj_get_style_margin_bottom(obj, LV_OBJ_PART_MAIN);

    return lv_obj_get_height(obj) + mtop + mbottom;
}

/**
 * Get the width of an object by taking the left and right margin into account.
 * The returned width will be `obj_w + margin_left + margin_right`
 * @param obj pointer to an object
 * @return the height including thee margins
 */
lv_coord_t lv_obj_get_width_margin(lv_obj_t * obj)
{
    lv_style_int_t mleft = lv_obj_get_style_margin_left(obj, LV_OBJ_PART_MAIN);
    lv_style_int_t mright = lv_obj_get_style_margin_right(obj, LV_OBJ_PART_MAIN);

    return lv_obj_get_width(obj) + mleft + mright;
}

/**
 * Set that width reduced by the left and right padding of the parent.
 * @param obj pointer to an object
 * @param div indicates how many columns are assumed.
 * If 1 the width will be set the the parent's width
 * If 2 only half parent width - inner padding of the parent
 * If 3 only third parent width - 2 * inner padding of the parent
 * @param span how many columns are combined
 * @return the width according to the given parameters
 */
lv_coord_t lv_obj_get_width_grid(lv_obj_t * obj, uint8_t div, uint8_t span)
{
    lv_coord_t obj_w = lv_obj_get_width_fit(obj);
    lv_style_int_t pinner = lv_obj_get_style_pad_inner(obj, LV_OBJ_PART_MAIN);

    lv_coord_t r = (obj_w - (div - 1) * pinner) / div;

    r = r * span + (span - 1) * pinner;
    return r;
}

/**
 * Get that height reduced by the top and bottom padding of the parent.
 * @param obj pointer to an object
 * @param div indicates how many rows are assumed.
 * If 1 the height will be set the the parent's height
 * If 2 only half parent height - inner padding of the parent
 * If 3 only third parent height - 2 * inner padding of the parent
 * @param span how many rows are combined
 * @return the height according to the given parameters
 */
lv_coord_t lv_obj_get_height_grid(lv_obj_t * obj, uint8_t div, uint8_t span)
{
    lv_coord_t obj_h = lv_obj_get_height_fit(obj);
    lv_style_int_t pinner = lv_obj_get_style_pad_inner(obj, LV_OBJ_PART_MAIN);

    lv_coord_t r = (obj_h - (div - 1) * pinner) / div;

    r = r * span + (span - 1) * pinner;
    return r;
}

/**
 * Get the automatic realign property of the object.
 * @param obj pointer to an object
 * @return  true: auto realign is enabled; false: auto realign is disabled
 */
bool lv_obj_get_auto_realign(const lv_obj_t * obj)
{
    LV_ASSERT_OBJ(obj, LV_OBJX_NAME);

#if LV_USE_OBJ_REALIGN
    return obj->realign.auto_realign ? true : false;
#else
    (void)obj;
    return false;
#endif
}

/**
 * Get the left padding of extended clickable area
 * @param obj pointer to an object
 * @return the extended left padding
 */
lv_coord_t lv_obj_get_ext_click_pad_left(const lv_obj_t * obj)
{
    LV_ASSERT_OBJ(obj, LV_OBJX_NAME);

#if LV_USE_EXT_CLICK_AREA == LV_EXT_CLICK_AREA_TINY
    return obj->ext_click_pad_hor;
#elif LV_USE_EXT_CLICK_AREA == LV_EXT_CLICK_AREA_FULL
    return obj->ext_click_pad.x1;
#else
    (void)obj;    /*Unused*/
    return 0;
#endif
}

/**
 * Get the right padding of extended clickable area
 * @param obj pointer to an object
 * @return the extended right padding
 */
lv_coord_t lv_obj_get_ext_click_pad_right(const lv_obj_t * obj)
{
    LV_ASSERT_OBJ(obj, LV_OBJX_NAME);

#if LV_USE_EXT_CLICK_AREA == LV_EXT_CLICK_AREA_TINY
    return obj->ext_click_pad_hor;
#elif LV_USE_EXT_CLICK_AREA == LV_EXT_CLICK_AREA_FULL
    return obj->ext_click_pad.x2;
#else
    (void)obj; /*Unused*/
    return 0;
#endif
}

/**
 * Get the top padding of extended clickable area
 * @param obj pointer to an object
 * @return the extended top padding
 */
lv_coord_t lv_obj_get_ext_click_pad_top(const lv_obj_t * obj)
{
    LV_ASSERT_OBJ(obj, LV_OBJX_NAME);

#if LV_USE_EXT_CLICK_AREA == LV_EXT_CLICK_AREA_TINY
    return obj->ext_click_pad_ver;
#elif LV_USE_EXT_CLICK_AREA == LV_EXT_CLICK_AREA_FULL
    return obj->ext_click_pad.y1;
#else
    (void)obj; /*Unused*/
    return 0;
#endif
}

/**
 * Get the bottom padding of extended clickable area
 * @param obj pointer to an object
 * @return the extended bottom padding
 */
lv_coord_t lv_obj_get_ext_click_pad_bottom(const lv_obj_t * obj)
{
    LV_ASSERT_OBJ(obj, LV_OBJX_NAME);

#if LV_USE_EXT_CLICK_AREA == LV_EXT_CLICK_AREA_TINY
    return obj->ext_click_pad_ver;
#elif LV_USE_EXT_CLICK_AREA == LV_EXT_CLICK_AREA_FULL
    return obj->ext_click_pad.y2;
#else
    (void)obj; /*Unused*/
    return 0;
#endif
}

/**
 * Get the extended size attribute of an object
 * @param obj pointer to an object
 * @return the extended size attribute
 */
lv_coord_t lv_obj_get_ext_draw_pad(const lv_obj_t * obj)
{
    LV_ASSERT_OBJ(obj, LV_OBJX_NAME);

    return obj->ext_draw_pad;
}

/*-----------------
 * Appearance get
 *---------------*/

lv_style_list_t * lv_obj_get_style_list(const lv_obj_t * obj, uint8_t part)
{
    if(part == LV_OBJ_PART_MAIN) return &((lv_obj_t *)obj)->style_list;

    lv_get_style_info_t info;
    info.part = part;
    info.result = NULL;

    lv_res_t res;
    res = lv_signal_send((lv_obj_t *)obj, LV_SIGNAL_GET_STYLE, &info);

    if(res != LV_RES_OK) return NULL;

    return info.result;
}

/**
 * Get a style property of a part of an object in the object's current state.
 * If there is a running transitions it is taken into account
 * @param obj pointer to an object
 * @param part the part of the object which style property should be get.
 * E.g. `LV_OBJ_PART_MAIN`, `LV_BTN_PART_MAIN`, `LV_SLIDER_PART_KNOB`
 * @param prop the property to get. E.g. `LV_STYLE_BORDER_WIDTH`.
 *  The state of the object will be added internally
 * @return the value of the property of the given part in the current state.
 * If the property is not found a default value will be returned.
 * @note shouldn't be used directly. Use the specific property get functions instead.
 *       For example: `lv_obj_style_get_border_width()`
 * @note for performance reasons it's not checked if the property really has integer type
 */
lv_style_int_t _lv_obj_get_style_int(const lv_obj_t * obj, uint8_t part, lv_style_property_t prop)
{
    lv_style_property_t prop_ori = prop;

    lv_style_attr_t attr;
    attr = prop_ori >> 8;

    lv_style_int_t value_act;
    lv_res_t res = LV_RES_INV;
    const lv_obj_t * parent = obj;
    while(parent) {
        lv_style_list_t * list = lv_obj_get_style_list(parent, part);
        if(!list->ignore_cache && list->style_cnt > 0) {
            if(!list->valid_cache) update_style_cache((lv_obj_t*)parent, part, prop  & (~LV_STYLE_STATE_MASK));

            bool def = false;
            switch(prop  & (~LV_STYLE_STATE_MASK)) {
            case LV_STYLE_BG_GRAD_DIR:
                if(list->bg_grad_dir_none) def = true;
                break;
            case LV_STYLE_CLIP_CORNER:
                if(list->clip_corner_off) def = true;
                break;
            case LV_STYLE_TEXT_LETTER_SPACE:
            case LV_STYLE_TEXT_LINE_SPACE:
                if(list->text_space_zero) def = true;
                break;
            case LV_STYLE_TRANSFORM_ANGLE:
            case LV_STYLE_TRANSFORM_WIDTH:
            case LV_STYLE_TRANSFORM_HEIGHT:
            case LV_STYLE_TRANSFORM_ZOOM:
                if(list->transform_all_zero) def = true;
                break;
            case LV_STYLE_BORDER_WIDTH:
                if(list->border_width_zero) def = true;
                break;
            case LV_STYLE_BORDER_SIDE:
                if(list->border_side_full) def = true;
                break;
            case LV_STYLE_BORDER_POST:
                if(list->border_post_off) def = true;
                break;
            case LV_STYLE_OUTLINE_WIDTH:
                if(list->outline_width_zero) def = true;
                break;
            case LV_STYLE_RADIUS:
                if(list->radius_zero) def = true;
                break;
            case LV_STYLE_SHADOW_WIDTH:
                if(list->shadow_width_zero) def = true;
                break;
            case LV_STYLE_PAD_TOP:
            case LV_STYLE_PAD_BOTTOM:
            case LV_STYLE_PAD_LEFT:
            case LV_STYLE_PAD_RIGHT:
                if(list->pad_all_zero) def = true;
                break;
            case LV_STYLE_BG_BLEND_MODE:
            case LV_STYLE_BORDER_BLEND_MODE:
            case LV_STYLE_IMAGE_BLEND_MODE:
            case LV_STYLE_LINE_BLEND_MODE:
            case LV_STYLE_OUTLINE_BLEND_MODE:
            case LV_STYLE_PATTERN_BLEND_MODE:
            case LV_STYLE_SHADOW_BLEND_MODE:
            case LV_STYLE_TEXT_BLEND_MODE:
            case LV_STYLE_VALUE_BLEND_MODE:
                if(list->blend_mode_all_normal) def = true;
                break;
            }

            if(def) {
                break;
            }
        }

        lv_state_t state = lv_obj_get_state(parent, part);
        prop = (uint16_t)prop_ori + ((uint16_t)state << LV_STYLE_STATE_POS);

        res = _lv_style_list_get_int(list, prop, &value_act);
        if(res == LV_RES_OK) return value_act;

        if(LV_STYLE_ATTR_GET_INHERIT(attr) == 0) break;

        /*If not found, check the `MAIN` style first*/
        if(part != LV_OBJ_PART_MAIN) {
            part = LV_OBJ_PART_MAIN;
            continue;
        }

        /*Check the parent too.*/
        parent = lv_obj_get_parent(parent);
    }

    /*Handle unset values*/
    prop = prop & (~LV_STYLE_STATE_MASK);
    switch(prop) {
        case LV_STYLE_BORDER_SIDE:
            return LV_BORDER_SIDE_FULL;
        case LV_STYLE_SIZE:
            return LV_DPI / 20;
        case LV_STYLE_SCALE_WIDTH:
            return LV_DPI / 8;
        case LV_STYLE_BG_GRAD_STOP:
            return 255;
        case LV_STYLE_TRANSFORM_ZOOM:
            return LV_IMG_ZOOM_NONE;
    }

    return 0;
}

/**
 * Get a style property of a part of an object in the object's current state.
 * If there is a running transitions it is taken into account
 * @param obj pointer to an object
 * @param part the part of the object which style property should be get.
 * E.g. `LV_OBJ_PART_MAIN`, `LV_BTN_PART_MAIN`, `LV_SLIDER_PART_KNOB`
 * @param prop the property to get. E.g. `LV_STYLE_BORDER_COLOR`.
 *  The state of the object will be added internally
 * @return the value of the property of the given part in the current state.
 * If the property is not found a default value will be returned.
 * @note shouldn't be used directly. Use the specific property get functions instead.
 *       For example: `lv_obj_style_get_border_color()`
 * @note for performance reasons it's not checked if the property really has color type
 */
lv_color_t _lv_obj_get_style_color(const lv_obj_t * obj, uint8_t part, lv_style_property_t prop)
{
    lv_style_property_t prop_ori = prop;

    lv_style_attr_t attr;
    attr = prop_ori >> 8;

    lv_color_t value_act;
    lv_res_t res = LV_RES_INV;
    const lv_obj_t * parent = obj;
    while(parent) {
        lv_style_list_t * list = lv_obj_get_style_list(parent, part);

        lv_state_t state = lv_obj_get_state(parent, part);
        prop = (uint16_t)prop_ori + ((uint16_t)state << LV_STYLE_STATE_POS);

        res = _lv_style_list_get_color(list, prop, &value_act);
        if(res == LV_RES_OK) return value_act;

        if(LV_STYLE_ATTR_GET_INHERIT(attr) == 0) break;

        /*If not found, check the `MAIN` style first*/
        if(part != LV_OBJ_PART_MAIN) {
            part = LV_OBJ_PART_MAIN;
            continue;
        }

        /*Check the parent too.*/
        parent = lv_obj_get_parent(parent);
    }

    /*Handle unset values*/
    prop = prop & (~LV_STYLE_STATE_MASK);
    switch(prop) {
        case LV_STYLE_BG_COLOR:
        case LV_STYLE_BG_GRAD_COLOR:
            return LV_COLOR_WHITE;
    }

    return LV_COLOR_BLACK;
}

/**
 * Get a style property of a part of an object in the object's current state.
 * If there is a running transitions it is taken into account
 * @param obj pointer to an object
 * @param part the part of the object which style property should be get.
 * E.g. `LV_OBJ_PART_MAIN`, `LV_BTN_PART_MAIN`, `LV_SLIDER_PART_KNOB`
 * @param prop the property to get. E.g. `LV_STYLE_BORDER_OPA`.
 *  The state of the object will be added internally
 * @return the value of the property of the given part in the current state.
 * If the property is not found a default value will be returned.
 * @note shouldn't be used directly. Use the specific property get functions instead.
 *       For example: `lv_obj_style_get_border_opa()`
 * @note for performance reasons it's not checked if the property really has opacity type
 */
lv_opa_t _lv_obj_get_style_opa(const lv_obj_t * obj, uint8_t part, lv_style_property_t prop)
{
    lv_style_property_t prop_ori = prop;

    lv_style_attr_t attr;
    attr = prop_ori >> 8;

    lv_opa_t value_act;
    lv_res_t res = LV_RES_INV;
    const lv_obj_t * parent = obj;
    while(parent) {
        lv_style_list_t * list = lv_obj_get_style_list(parent, part);

        if(!list->ignore_cache && list->style_cnt > 0) {
            if(!list->valid_cache) update_style_cache((lv_obj_t*)parent, part, prop  & (~LV_STYLE_STATE_MASK));
            bool def = false;
            switch(prop & (~LV_STYLE_STATE_MASK)) {
            case LV_STYLE_OPA_SCALE:
                if(list->opa_scale_cover) def = true;
                break;
            case LV_STYLE_BG_OPA:
                if(list->bg_opa_cover) return LV_OPA_COVER;     /*Special case, not the default value is used*/
                if(list->bg_opa_transp) def = true;
                break;
            case LV_STYLE_IMAGE_RECOLOR_OPA:
                if(list->img_recolor_opa_transp) def = true;
                break;
            }

            if(def) {
                break;
            }
        }


        lv_state_t state = lv_obj_get_state(parent, part);
        prop = (uint16_t)prop_ori + ((uint16_t)state << LV_STYLE_STATE_POS);

        res = _lv_style_list_get_opa(list, prop, &value_act);
        if(res == LV_RES_OK) return value_act;

        if(LV_STYLE_ATTR_GET_INHERIT(attr) == 0) break;

        /*If not found, check the `MAIN` style first*/
        if(part != LV_OBJ_PART_MAIN) {
            part = LV_OBJ_PART_MAIN;
            continue;
        }

        /*Check the parent too.*/
        parent = lv_obj_get_parent(parent);
    }

    /*Handle unset values*/
    prop = prop & (~LV_STYLE_STATE_MASK);
    switch(prop) {
        case LV_STYLE_BG_OPA:
        case LV_STYLE_IMAGE_RECOLOR_OPA:
        case LV_STYLE_PATTERN_RECOLOR_OPA:
            return LV_OPA_TRANSP;
    }

    return LV_OPA_COVER;
}

/**
 * Get a style property of a part of an object in the object's current state.
 * If there is a running transitions it is taken into account
 * @param obj pointer to an object
 * @param part the part of the object which style property should be get.
 * E.g. `LV_OBJ_PART_MAIN`, `LV_BTN_PART_MAIN`, `LV_SLIDER_PART_KNOB`
 * @param prop the property to get. E.g. `LV_STYLE_TEXT_FONT`.
 *  The state of the object will be added internally
 * @return the value of the property of the given part in the current state.
 * If the property is not found a default value will be returned.
 * @note shouldn't be used directly. Use the specific property get functions instead.
 *       For example: `lv_obj_style_get_border_opa()`
 * @note for performance reasons it's not checked if the property really has pointer type
 */
const void * _lv_obj_get_style_ptr(const lv_obj_t * obj, uint8_t part, lv_style_property_t prop)
{
    lv_style_property_t prop_ori = prop;

    lv_style_attr_t attr;
    attr = prop_ori >> 8;

    const void * value_act;
    lv_res_t res = LV_RES_INV;
    const lv_obj_t * parent = obj;
    while(parent) {
        lv_style_list_t * list = lv_obj_get_style_list(parent, part);

        if(!list->ignore_cache && list->style_cnt > 0) {
            if(!list->valid_cache) update_style_cache((lv_obj_t*)parent, part, prop  & (~LV_STYLE_STATE_MASK));
            bool def = false;
            switch(prop  & (~LV_STYLE_STATE_MASK)) {
            case LV_STYLE_VALUE_STR:
                if(list->value_txt_str) def = true;
                break;
            case LV_STYLE_PATTERN_IMAGE:
                if(list->pattern_img_null) def = true;
                break;
            case LV_STYLE_TEXT_FONT:
                if(list->text_font_normal) def = true;
                break;
            }

            if(def) {
                break;
            }
        }

        lv_state_t state = lv_obj_get_state(parent, part);
        prop = (uint16_t)prop_ori + ((uint16_t)state << LV_STYLE_STATE_POS);

        res = _lv_style_list_get_ptr(list, prop, &value_act);
        if(res == LV_RES_OK)  return value_act;

        if(LV_STYLE_ATTR_GET_INHERIT(attr) == 0) break;

        /*If not found, check the `MAIN` style first*/
        if(part != LV_OBJ_PART_MAIN) {
            part = LV_OBJ_PART_MAIN;
            continue;
        }

        /*Check the parent too.*/
        parent = lv_obj_get_parent(parent);
    }

    /*Handle unset values*/
    prop = prop & (~LV_STYLE_STATE_MASK);
    switch(prop) {
        case LV_STYLE_TEXT_FONT:
        case LV_STYLE_VALUE_FONT:
            return lv_theme_get_font_normal();
#if LV_USE_ANIMATION
        case LV_STYLE_TRANSITION_PATH:
            return &lv_anim_path_def;
#endif
    }

    return NULL;
}

/**
 * Get the local style of a part of an object.
 * @param obj pointer to an object
 * @param part the part of the object which style property should be set.
 * E.g. `LV_OBJ_PART_MAIN`, `LV_BTN_PART_MAIN`, `LV_SLIDER_PART_KNOB`
 * @return pointer to the local style if exists else `NULL`.
 */
lv_style_t * lv_obj_get_local_style(lv_obj_t * obj, uint8_t part)
{
    LV_ASSERT_OBJ(obj, LV_OBJX_NAME);
    lv_style_list_t * style_list = lv_obj_get_style_list(obj, part);
    return lv_style_list_get_local_style(style_list);
}

/*-----------------
 * Attribute get
 *----------------*/

/**
 * Get the hidden attribute of an object
 * @param obj pointer to an object
 * @return true: the object is hidden
 */
bool lv_obj_get_hidden(const lv_obj_t * obj)
{
    LV_ASSERT_OBJ(obj, LV_OBJX_NAME);

    return obj->hidden == 0 ? false : true;
}

/**
 * Get whether advanced hit-testing is enabled on an object
 * @param obj pointer to an object
 * @return true: advanced hit-testing is enabled
 */
bool lv_obj_get_adv_hittest(const lv_obj_t * obj)
{
    LV_ASSERT_OBJ(obj, LV_OBJX_NAME);

    return obj->adv_hittest == 0 ? false : true;
}

/**
 * Get the click enable attribute of an object
 * @param obj pointer to an object
 * @return true: the object is clickable
 */
bool lv_obj_get_click(const lv_obj_t * obj)
{
    LV_ASSERT_OBJ(obj, LV_OBJX_NAME);

    return obj->click == 0 ? false : true;
}

/**
 * Get the top enable attribute of an object
 * @param obj pointer to an object
 * @return true: the auto top feature is enabled
 */
bool lv_obj_get_top(const lv_obj_t * obj)
{
    LV_ASSERT_OBJ(obj, LV_OBJX_NAME);

    return obj->top == 0 ? false : true;
}

/**
 * Get the drag enable attribute of an object
 * @param obj pointer to an object
 * @return true: the object is draggable
 */
bool lv_obj_get_drag(const lv_obj_t * obj)
{
    LV_ASSERT_OBJ(obj, LV_OBJX_NAME);

    return obj->drag == 0 ? false : true;
}

/**
 * Get the directions an object can be dragged
 * @param obj pointer to an object
 * @return bitwise OR of allowed directions an object can be dragged in
 */
lv_drag_dir_t lv_obj_get_drag_dir(const lv_obj_t * obj)
{
    LV_ASSERT_OBJ(obj, LV_OBJX_NAME);

    return obj->drag_dir;
}

/**
 * Get the drag throw enable attribute of an object
 * @param obj pointer to an object
 * @return true: drag throw is enabled
 */
bool lv_obj_get_drag_throw(const lv_obj_t * obj)
{
    LV_ASSERT_OBJ(obj, LV_OBJX_NAME);

    return obj->drag_throw == 0 ? false : true;
}

/**
 * Get the drag parent attribute of an object
 * @param obj pointer to an object
 * @return true: drag parent is enabled
 */
bool lv_obj_get_drag_parent(const lv_obj_t * obj)
{
    return obj->drag_parent == 0 ? false : true;
}

/**
* Get the gesture parent attribute of an object
* @param obj pointer to an object
* @return true: gesture parent is enabled
*/
bool lv_obj_get_gesture_parent(const lv_obj_t * obj)
{
    return obj->gesture_parent == 0 ? false : true;
}

/**
* Get the focus parent attribute of an object
* @param obj pointer to an object
* @return true: focus parent is enabled
*/
bool lv_obj_get_focus_parent(const lv_obj_t * obj)
{
    return obj->focus_parent == 0 ? false : true;
}

/**
 * Get the drag parent attribute of an object
 * @param obj pointer to an object
 * @return true: drag parent is enabled
 */
bool lv_obj_get_parent_event(const lv_obj_t * obj)
{
    LV_ASSERT_OBJ(obj, LV_OBJX_NAME);

    return obj->parent_event == 0 ? false : true;
}


lv_bidi_dir_t lv_obj_get_base_dir(const lv_obj_t * obj)
{
    LV_ASSERT_OBJ(obj, LV_OBJX_NAME);

#if LV_USE_BIDI
    const lv_obj_t * parent = obj;

    while(parent) {
        if(parent->base_dir != LV_BIDI_DIR_INHERIT) return parent->base_dir;

        parent = lv_obj_get_parent(parent);
    }

    return LV_BIDI_BASE_DIR_DEF;
#else
    (void) obj;  /*Unused*/
    return LV_BIDI_DIR_LTR;
#endif
}

/**
 * Get the protect field of an object
 * @param obj pointer to an object
 * @return protect field ('OR'ed values of `lv_protect_t`)
 */
uint8_t lv_obj_get_protect(const lv_obj_t * obj)
{
    LV_ASSERT_OBJ(obj, LV_OBJX_NAME);

    return obj->protect;
}

/**
 * Check at least one bit of a given protect bitfield is set
 * @param obj pointer to an object
 * @param prot protect bits to test ('OR'ed values of `lv_protect_t`)
 * @return false: none of the given bits are set, true: at least one bit is set
 */
bool lv_obj_is_protected(const lv_obj_t * obj, uint8_t prot)
{
    LV_ASSERT_OBJ(obj, LV_OBJX_NAME);

    return (obj->protect & prot) == 0 ? false : true;
}

lv_state_t lv_obj_get_state(const lv_obj_t * obj, uint8_t part)
{
    LV_ASSERT_OBJ(obj, LV_OBJX_NAME);

    if(part < _LV_OBJ_PART_REAL_LAST) return ((lv_obj_t *)obj)->state;

    /*If a real part is asked, then use the object's signal to get its state.
     * A real object can be in different state then the main part
     * and only the object itself knows who to get it's state. */
    lv_get_state_info_t info;
    info.part = part;
    info.result = LV_STATE_DEFAULT;
    lv_signal_send((lv_obj_t *)obj, LV_SIGNAL_GET_STATE_DSC, &info);

    return info.result;

}

/**
 * Get the signal function of an object
 * @param obj pointer to an object
 * @return the signal function
 */
lv_signal_cb_t lv_obj_get_signal_cb(const lv_obj_t * obj)
{
    LV_ASSERT_OBJ(obj, LV_OBJX_NAME);

    return obj->signal_cb;
}

/**
 * Get the design function of an object
 * @param obj pointer to an object
 * @return the design function
 */
lv_design_cb_t lv_obj_get_design_cb(const lv_obj_t * obj)
{
    LV_ASSERT_OBJ(obj, LV_OBJX_NAME);

    return obj->design_cb;
}

/**
 * Get the event function of an object
 * @param obj pointer to an object
 * @return the event function
 */
lv_event_cb_t lv_obj_get_event_cb(const lv_obj_t * obj)
{
    LV_ASSERT_OBJ(obj, LV_OBJX_NAME);

    return obj->event_cb;
}

/*------------------
 * Other get
 *-----------------*/

/**
 * Get the ext pointer
 * @param obj pointer to an object
 * @return the ext pointer but not the dynamic version
 *         Use it as ext->data1, and NOT da(ext)->data1
 */
void * lv_obj_get_ext_attr(const lv_obj_t * obj)
{
    LV_ASSERT_OBJ(obj, LV_OBJX_NAME);

    return obj->ext_attr;
}

/**
 * Get object's and its ancestors type. Put their name in `type_buf` starting with the current type.
 * E.g. buf.type[0]="lv_btn", buf.type[1]="lv_cont", buf.type[2]="lv_obj"
 * @param obj pointer to an object which type should be get
 * @param buf pointer to an `lv_obj_type_t` buffer to store the types
 */
void lv_obj_get_type(const lv_obj_t * obj, lv_obj_type_t * buf)
{
    LV_ASSERT_NULL(buf);
    LV_ASSERT_NULL(obj);

    lv_obj_type_t tmp;

    _lv_memset_00(buf, sizeof(lv_obj_type_t));
    _lv_memset_00(&tmp, sizeof(lv_obj_type_t));

    obj->signal_cb((lv_obj_t *)obj, LV_SIGNAL_GET_TYPE, &tmp);

    uint8_t cnt;
    for(cnt = 0; cnt < LV_MAX_ANCESTOR_NUM; cnt++) {
        if(tmp.type[cnt] == NULL) break;
    }

    /*Swap the order. The real type comes first*/
    uint8_t i;
    for(i = 0; i < cnt; i++) {
        buf->type[i] = tmp.type[cnt - 1 - i];
    }
}

#if LV_USE_USER_DATA

/**
 * Get the object's user data
 * @param obj pointer to an object
 * @return user data
 */
lv_obj_user_data_t lv_obj_get_user_data(const lv_obj_t * obj)
{
    LV_ASSERT_OBJ(obj, LV_OBJX_NAME);

    return obj->user_data;
}

/**
 * Get a pointer to the object's user data
 * @param obj pointer to an object
 * @return pointer to the user data
 */
lv_obj_user_data_t * lv_obj_get_user_data_ptr(const lv_obj_t * obj)
{
    LV_ASSERT_OBJ(obj, LV_OBJX_NAME);

    return (lv_obj_user_data_t *)&obj->user_data;
}

/**
 * Set the object's user data. The data will be copied.
 * @param obj pointer to an object
 * @param data user data
 */
void lv_obj_set_user_data(lv_obj_t * obj, lv_obj_user_data_t data)
{
    LV_ASSERT_OBJ(obj, LV_OBJX_NAME);

    _lv_memcpy(&obj->user_data, &data, sizeof(lv_obj_user_data_t));
}
#endif

/**
 * Get the group of the object
 * @param obj pointer to an object
 * @return the pointer to group of the object
 */
void * lv_obj_get_group(const lv_obj_t * obj)
{
    LV_ASSERT_OBJ(obj, LV_OBJX_NAME);

#if LV_USE_GROUP
    return obj->group_p;
#else
    LV_UNUSED(obj);
    return NULL;
#endif
}

/**
 * Tell whether the object is the focused object of a group or not.
 * @param obj pointer to an object
 * @return true: the object is focused, false: the object is not focused or not in a group
 */
bool lv_obj_is_focused(const lv_obj_t * obj)
{
    LV_ASSERT_OBJ(obj, LV_OBJX_NAME);

#if LV_USE_GROUP
    if(obj->group_p) {
        if(lv_group_get_focused(obj->group_p) == obj) return true;
    }
    return false;
#else
    LV_UNUSED(obj);
    return false;
#endif
}


/*-------------------
 * OTHER FUNCTIONS
 *------------------*/

/**
 * Check if a given screen-space point is on an object's coordinates.
 *
 * This method is intended to be used mainly by advanced hit testing algorithms to check
 * whether the point is even within the object (as an optimization).
 * @param obj object to check
 * @param point screen-space point
 */
bool lv_obj_is_point_on_coords(lv_obj_t * obj, const lv_point_t * point)
{
#if LV_USE_EXT_CLICK_AREA == LV_EXT_CLICK_AREA_TINY
    lv_area_t ext_area;
    ext_area.x1 = obj->coords.x1 - obj->ext_click_pad_hor;
    ext_area.x2 = obj->coords.x2 + obj->ext_click_pad_hor;
    ext_area.y1 = obj->coords.y1 - obj->ext_click_pad_ver;
    ext_area.y2 = obj->coords.y2 + obj->ext_click_pad_ver;

    if(!_lv_area_is_point_on(&ext_area, point, 0)) {
#elif LV_USE_EXT_CLICK_AREA == LV_EXT_CLICK_AREA_FULL
    lv_area_t ext_area;
    ext_area.x1 = obj->coords.x1 - obj->ext_click_pad.x1;
    ext_area.x2 = obj->coords.x2 + obj->ext_click_pad.x2;
    ext_area.y1 = obj->coords.y1 - obj->ext_click_pad.y1;
    ext_area.y2 = obj->coords.y2 + obj->ext_click_pad.y2;

    if(!_lv_area_is_point_on(&ext_area, point, 0)) {
#else
    if(!_lv_area_is_point_on(&obj->coords, point, 0)) {
#endif
        return false;
    }
    return true;
}

/**
 * Hit-test an object given a particular point in screen space.
 * @param obj object to hit-test
 * @param point screen-space point
 * @return true if the object is considered under the point
 */
bool lv_obj_hittest(lv_obj_t * obj, lv_point_t * point)
{
    if(obj->adv_hittest) {
        lv_hit_test_info_t hit_info;
        hit_info.point = point;
        hit_info.result = true;
        obj->signal_cb(obj, LV_SIGNAL_HIT_TEST, &hit_info);
        return hit_info.result;
    }
    else
        return lv_obj_is_point_on_coords(obj, point);
}

/**
 * Used in the signal callback to handle `LV_SIGNAL_GET_TYPE` signal
 * @param obj pointer to an object
 * @param buf pointer to `lv_obj_type_t`. (`param` in the signal callback)
 * @param name name of the object. E.g. "lv_btn". (Only the pointer is saved)
 * @return LV_RES_OK
 */
lv_res_t lv_obj_handle_get_type_signal(lv_obj_type_t * buf, const char * name)
{
    uint8_t i;
    for(i = 0; i < LV_MAX_ANCESTOR_NUM - 1; i++) { /*Find the last set data*/
        if(buf->type[i] == NULL) break;
    }
    buf->type[i] = name;

    return LV_RES_OK;
}

/**
 * Initialize a rectangle descriptor from an object's styles
 * @param obj pointer to an object
 * @param type type of style. E.g.  `LV_OBJ_PART_MAIN`, `LV_BTN_STYLE_REL` or `LV_PAGE_STYLE_SCRL`
 * @param draw_dsc the descriptor the initialize
 * @note Only the relevant fields will be set.
 * E.g. if `border width == 0` the other border properties won't be evaluated.
 */
void lv_obj_init_draw_rect_dsc(lv_obj_t * obj, uint8_t part, lv_draw_rect_dsc_t * draw_dsc)
{
    draw_dsc->radius = lv_obj_get_style_radius(obj, part);

#if LV_USE_OPA_SCALE
    lv_opa_t opa_scale = lv_obj_get_style_opa_scale(obj, part);
    if(opa_scale <= LV_OPA_MIN) {
        draw_dsc->bg_opa = LV_OPA_TRANSP;
        draw_dsc->border_opa = LV_OPA_TRANSP;
        draw_dsc->shadow_opa = LV_OPA_TRANSP;
        draw_dsc->pattern_opa = LV_OPA_TRANSP;
        draw_dsc->value_opa = LV_OPA_TRANSP;
        return;
    }
#endif

    if(draw_dsc->bg_opa != LV_OPA_TRANSP) {
        draw_dsc->bg_opa = lv_obj_get_style_bg_opa(obj, part);
        if(draw_dsc->bg_opa > LV_OPA_MIN) {
            draw_dsc->bg_color = lv_obj_get_style_bg_color(obj, part);
            draw_dsc->bg_grad_dir =  lv_obj_get_style_bg_grad_dir(obj, part);
            if(draw_dsc->bg_grad_dir != LV_GRAD_DIR_NONE) {
                draw_dsc->bg_grad_color = lv_obj_get_style_bg_grad_color(obj, part);
                draw_dsc->bg_main_color_stop =  lv_obj_get_style_bg_main_stop(obj, part);
                draw_dsc->bg_grad_color_stop =  lv_obj_get_style_bg_grad_stop(obj, part);
            }

#if LV_USE_BLEND_MODES
            draw_dsc->bg_blend_mode = lv_obj_get_style_bg_blend_mode(obj, part);
#endif
        }
    }

    draw_dsc->border_width = lv_obj_get_style_border_width(obj, part);
    if(draw_dsc->border_width) {
        if(draw_dsc->border_opa != LV_OPA_TRANSP) {
            draw_dsc->border_opa = lv_obj_get_style_border_opa(obj, part);
            if(draw_dsc->border_opa > LV_OPA_MIN) {
                draw_dsc->border_side = lv_obj_get_style_border_side(obj, part);
                draw_dsc->border_color = lv_obj_get_style_border_color(obj, part);
            }
#if LV_USE_BLEND_MODES
            draw_dsc->border_blend_mode = lv_obj_get_style_border_blend_mode(obj, part);
#endif
        }
    }

<<<<<<< HEAD
#if LV_USE_OUTLINE
    if(draw_dsc->outline_opa != LV_OPA_TRANSP) {
        draw_dsc->outline_width = lv_obj_get_style_outline_width(obj, part);
        if(draw_dsc->outline_width) {
=======
    draw_dsc->outline_width = lv_obj_get_style_outline_width(obj, part);
    if(draw_dsc->outline_width) {
        if(draw_dsc->outline_opa != LV_OPA_TRANSP) {
>>>>>>> 07cb113c
            draw_dsc->outline_opa = lv_obj_get_style_outline_opa(obj, part);
            if(draw_dsc->outline_opa > LV_OPA_MIN) {
                draw_dsc->outline_pad = lv_obj_get_style_outline_pad(obj, part);
                draw_dsc->outline_color = lv_obj_get_style_outline_color(obj, part);
            }
#if LV_USE_BLEND_MODES
            draw_dsc->outline_blend_mode = lv_obj_get_style_outline_blend_mode(obj, part);
#endif
        }
    }
#endif

<<<<<<< HEAD
#if LV_USE_PATTERN
    if(draw_dsc->pattern_opa != LV_OPA_TRANSP) {
        draw_dsc->pattern_image = lv_obj_get_style_pattern_image(obj, part);
        if(draw_dsc->pattern_image) {
=======
    draw_dsc->pattern_image = lv_obj_get_style_pattern_image(obj, part);
    if(draw_dsc->pattern_image) {
        if(draw_dsc->pattern_opa != LV_OPA_TRANSP) {
>>>>>>> 07cb113c
            draw_dsc->pattern_opa = lv_obj_get_style_pattern_opa(obj, part);
            if(draw_dsc->pattern_opa > LV_OPA_MIN) {
                draw_dsc->pattern_recolor_opa = lv_obj_get_style_pattern_recolor_opa(obj, part);
                draw_dsc->pattern_repeat = lv_obj_get_style_pattern_repeat(obj, part);
                if(lv_img_src_get_type(draw_dsc->pattern_image) == LV_IMG_SRC_SYMBOL) {
                    draw_dsc->pattern_recolor = lv_obj_get_style_pattern_recolor(obj, part);
                    draw_dsc->pattern_font = lv_obj_get_style_text_font(obj, part);
                }
                else if(draw_dsc->pattern_recolor_opa > LV_OPA_MIN) {
                    draw_dsc->pattern_recolor = lv_obj_get_style_pattern_recolor(obj, part);
                }
#if LV_USE_BLEND_MODES
                draw_dsc->pattern_blend_mode = lv_obj_get_style_pattern_blend_mode(obj, part);
#endif
            }
        }
    }
#endif

#if LV_USE_SHADOW
    draw_dsc->shadow_width = lv_obj_get_style_shadow_width(obj, part);
    if(draw_dsc->shadow_width) {
        if(draw_dsc->shadow_opa > LV_OPA_MIN) {
            draw_dsc->shadow_opa = lv_obj_get_style_shadow_opa(obj, part);
            if(draw_dsc->shadow_opa > LV_OPA_MIN) {
                draw_dsc->shadow_ofs_x = lv_obj_get_style_shadow_ofs_x(obj, part);
                draw_dsc->shadow_ofs_y = lv_obj_get_style_shadow_ofs_y(obj, part);
                draw_dsc->shadow_spread = lv_obj_get_style_shadow_spread(obj, part);
                draw_dsc->shadow_color = lv_obj_get_style_shadow_color(obj, part);
#if LV_USE_BLEND_MODES
                draw_dsc->shadow_blend_mode = lv_obj_get_style_shadow_blend_mode(obj, part);
#endif
            }
        }
    }
#endif

<<<<<<< HEAD
#if LV_USE_VALUE_STR
    if(draw_dsc->value_opa > LV_OPA_MIN) {
        draw_dsc->value_str = lv_obj_get_style_value_str(obj, part);
        if(draw_dsc->value_str) {
=======
    draw_dsc->value_str = lv_obj_get_style_value_str(obj, part);
    if(draw_dsc->value_str) {
        if(draw_dsc->value_opa > LV_OPA_MIN) {
>>>>>>> 07cb113c
            draw_dsc->value_opa = lv_obj_get_style_value_opa(obj, part);
            if(draw_dsc->value_opa > LV_OPA_MIN) {
                draw_dsc->value_ofs_x = lv_obj_get_style_value_ofs_x(obj, part);
                draw_dsc->value_ofs_y = lv_obj_get_style_value_ofs_y(obj, part);
                draw_dsc->value_color = lv_obj_get_style_value_color(obj, part);
                draw_dsc->value_font = lv_obj_get_style_value_font(obj, part);
                draw_dsc->value_letter_space = lv_obj_get_style_value_letter_space(obj, part);
                draw_dsc->value_line_space = lv_obj_get_style_value_line_space(obj, part);
                draw_dsc->value_align = lv_obj_get_style_value_align(obj, part);
#if LV_USE_BLEND_MODES
                draw_dsc->value_blend_mode = lv_obj_get_style_value_blend_mode(obj, part);
#endif
            }
        }
    }
#endif

#if LV_USE_OPA_SCALE
    if(opa_scale < LV_OPA_MAX) {
        draw_dsc->bg_opa = (uint16_t)((uint16_t)draw_dsc->bg_opa * opa_scale) >> 8;
        draw_dsc->border_opa = (uint16_t)((uint16_t)draw_dsc->border_opa * opa_scale) >> 8;
        draw_dsc->shadow_opa = (uint16_t)((uint16_t)draw_dsc->shadow_opa * opa_scale) >> 8;
        draw_dsc->pattern_opa = (uint16_t)((uint16_t)draw_dsc->pattern_opa * opa_scale) >> 8;
        draw_dsc->value_opa = (uint16_t)((uint16_t)draw_dsc->value_opa * opa_scale) >> 8;
    }
#endif
}

void lv_obj_init_draw_label_dsc(lv_obj_t * obj, uint8_t part, lv_draw_label_dsc_t * draw_dsc)
{
    draw_dsc->opa = lv_obj_get_style_text_opa(obj, part);
    if(draw_dsc->opa <= LV_OPA_MIN) return;

#if LV_USE_OPA_SCALE
    lv_opa_t opa_scale = lv_obj_get_style_opa_scale(obj, part);
    if(opa_scale < LV_OPA_MAX) {
        draw_dsc->opa = (uint16_t)((uint16_t)draw_dsc->opa * opa_scale) >> 8;
    }
    if(draw_dsc->opa <= LV_OPA_MIN) return;
#endif

    draw_dsc->color = lv_obj_get_style_text_color(obj, part);
    draw_dsc->letter_space = lv_obj_get_style_text_letter_space(obj, part);
    draw_dsc->line_space = lv_obj_get_style_text_line_space(obj, part);
    draw_dsc->decor = lv_obj_get_style_text_decor(obj, part);
#if LV_USE_BLEND_MODES
    draw_dsc->blend_mode = lv_obj_get_style_text_blend_mode(obj, part);
#endif

    draw_dsc->font = lv_obj_get_style_text_font(obj, part);

    if(draw_dsc->sel_start != LV_DRAW_LABEL_NO_TXT_SEL && draw_dsc->sel_end != LV_DRAW_LABEL_NO_TXT_SEL) {
        draw_dsc->color = lv_obj_get_style_text_sel_color(obj, part);
    }

#if LV_USE_BIDI
    draw_dsc->bidi_dir = lv_obj_get_base_dir(obj);
#endif
}

void lv_obj_init_draw_img_dsc(lv_obj_t * obj, uint8_t part, lv_draw_img_dsc_t * draw_dsc)
{
    draw_dsc->opa = lv_obj_get_style_image_opa(obj, part);
    if(draw_dsc->opa <= LV_OPA_MIN)  return;

#if LV_USE_OPA_SCALE
    lv_opa_t opa_scale = lv_obj_get_style_opa_scale(obj, part);
    if(opa_scale < LV_OPA_MAX) {
        draw_dsc->opa = (uint16_t)((uint16_t)draw_dsc->opa * opa_scale) >> 8;
    }
    if(draw_dsc->opa <= LV_OPA_MIN)  return;
#endif

    draw_dsc->angle = 0;
    draw_dsc->zoom = LV_IMG_ZOOM_NONE;
    draw_dsc->pivot.x = lv_area_get_width(&obj->coords) / 2;
    draw_dsc->pivot.y = lv_area_get_height(&obj->coords) / 2;

    draw_dsc->recolor_opa = lv_obj_get_style_image_recolor_opa(obj, part);
    if(draw_dsc->recolor_opa > 0) {
        draw_dsc->recolor = lv_obj_get_style_image_recolor(obj, part);
    }
#if LV_USE_BLEND_MODES
    draw_dsc->blend_mode = lv_obj_get_style_image_blend_mode(obj, part);
#endif
}

void lv_obj_init_draw_line_dsc(lv_obj_t * obj, uint8_t part, lv_draw_line_dsc_t * draw_dsc)
{
    draw_dsc->width = lv_obj_get_style_line_width(obj, part);
    if(draw_dsc->width == 0) return;

    draw_dsc->opa = lv_obj_get_style_line_opa(obj, part);
    if(draw_dsc->opa <= LV_OPA_MIN)  return;

#if LV_USE_OPA_SCALE
    lv_opa_t opa_scale = lv_obj_get_style_opa_scale(obj, part);
    if(opa_scale < LV_OPA_MAX) {
        draw_dsc->opa = (uint16_t)((uint16_t)draw_dsc->opa * opa_scale) >> 8;
    }
    if(draw_dsc->opa <= LV_OPA_MIN)  return;
#endif

    draw_dsc->color = lv_obj_get_style_line_color(obj, part);

    draw_dsc->dash_width = lv_obj_get_style_line_dash_width(obj, part);
    if(draw_dsc->dash_width) {
        draw_dsc->dash_gap = lv_obj_get_style_line_dash_gap(obj, part);
    }

    draw_dsc->round_start = lv_obj_get_style_line_rounded(obj, part);
    draw_dsc->round_end = draw_dsc->round_start;

#if LV_USE_BLEND_MODES
    draw_dsc->blend_mode = lv_obj_get_style_line_blend_mode(obj, part);
#endif
}

/**
 * Get the required extra size (around the object's part) to draw shadow, outline, value etc.
 * @param obj pointer to an object
 * @param part part of the object
 */
lv_coord_t lv_obj_get_draw_rect_ext_pad_size(lv_obj_t * obj, uint8_t part)
{
    lv_coord_t s = 0;

    lv_coord_t sh_width = lv_obj_get_style_shadow_width(obj, part);
    if(sh_width) {
        lv_opa_t sh_opa = lv_obj_get_style_shadow_opa(obj, part);
        if(sh_opa > LV_OPA_MIN) {
            sh_width = sh_width / 2;    /*THe blur adds only half width*/
            sh_width++;
            sh_width += lv_obj_get_style_shadow_spread(obj, part);
            lv_style_int_t sh_ofs_x = lv_obj_get_style_shadow_ofs_x(obj, part);
            lv_style_int_t sh_ofs_y = lv_obj_get_style_shadow_ofs_y(obj, part);
            sh_width += LV_MATH_MAX(LV_MATH_ABS(sh_ofs_x), LV_MATH_ABS(sh_ofs_y));
            s = LV_MATH_MAX(s, sh_width);
        }
    }

    const char * value_str = lv_obj_get_style_value_str(obj, part);
    if(value_str) {
        lv_opa_t value_opa = lv_obj_get_style_value_opa(obj, part);
        if(value_opa > LV_OPA_MIN) {
            lv_style_int_t letter_space = lv_obj_get_style_value_letter_space(obj, part);
            lv_style_int_t line_space = lv_obj_get_style_value_letter_space(obj, part);
            const lv_font_t * font = lv_obj_get_style_value_font(obj, part);

            lv_point_t txt_size;
            _lv_txt_get_size(&txt_size, value_str, font, letter_space, line_space, LV_COORD_MAX, LV_TXT_FLAG_NONE);

            lv_area_t value_area;
            value_area.x1 = 0;
            value_area.y1 = 0;
            value_area.x2 = txt_size.x - 1;
            value_area.y2 = txt_size.y - 1;

            lv_style_int_t align = lv_obj_get_style_value_align(obj, part);
            lv_style_int_t xofs = lv_obj_get_style_value_ofs_x(obj, part);
            lv_style_int_t yofs = lv_obj_get_style_value_ofs_y(obj, part);
            lv_point_t p_align;
            _lv_area_align(&obj->coords, &value_area, align, &p_align);

            value_area.x1 += p_align.x + xofs;
            value_area.y1 += p_align.y + yofs;
            value_area.x2 += p_align.x + xofs;
            value_area.y2 += p_align.y + yofs;

            s = LV_MATH_MAX(s, obj->coords.x1 - value_area.x1);
            s = LV_MATH_MAX(s, obj->coords.y1 - value_area.y1);
            s = LV_MATH_MAX(s, value_area.x2 - obj->coords.x2);
            s = LV_MATH_MAX(s, value_area.y2 - obj->coords.y2);
        }
    }

    lv_style_int_t outline_width = lv_obj_get_style_outline_width(obj, part);
    if(outline_width) {
        lv_opa_t outline_opa = lv_obj_get_style_outline_opa(obj, part);
        if(outline_opa > LV_OPA_MIN) {
            lv_style_int_t outline_pad = lv_obj_get_style_outline_pad(obj, part);
            s = LV_MATH_MAX(s, outline_pad + outline_width);
        }
    }

    lv_coord_t w = lv_obj_get_style_transform_width(obj, part);
    lv_coord_t h = lv_obj_get_style_transform_height(obj, part);
    lv_coord_t wh = LV_MATH_MAX(w, h);
    if(wh > 0) s += wh;

    return s;
}

/**
 * Fade in (from transparent to fully cover) an object and all its children using an `opa_scale` animation.
 * @param obj the object to fade in
 * @param time duration of the animation [ms]
 * @param delay wait before the animation starts [ms]
 */
void lv_obj_fade_in(lv_obj_t * obj, uint32_t time, uint32_t delay)
{
#if LV_USE_ANIMATION
    lv_anim_t a;
    lv_anim_init(&a);
    lv_anim_set_var(&a, obj);
    lv_anim_set_values(&a, LV_OPA_TRANSP, LV_OPA_COVER);
    lv_anim_set_exec_cb(&a, (lv_anim_exec_xcb_t)opa_scale_anim);
    lv_anim_set_ready_cb(&a, fade_in_anim_ready);
    lv_anim_set_time(&a, time);
    lv_anim_set_delay(&a, delay);
    lv_anim_start(&a);
#else
    (void) obj;     /*Unused*/
    (void) time;    /*Unused*/
    (void) delay;   /*Unused*/
#endif
}

/**
 * Fade out (from fully cover to transparent) an object and all its children using an `opa_scale` animation.
 * @param obj the object to fade in
 * @param time duration of the animation [ms]
 * @param delay wait before the animation starts [ms]
 */
void lv_obj_fade_out(lv_obj_t * obj, uint32_t time, uint32_t delay)
{
#if LV_USE_ANIMATION
    lv_anim_t a;
    lv_anim_init(&a);
    lv_anim_set_var(&a, obj);
    lv_anim_set_values(&a, LV_OPA_COVER, LV_OPA_TRANSP);
    lv_anim_set_exec_cb(&a, (lv_anim_exec_xcb_t)opa_scale_anim);
    lv_anim_set_time(&a, time);
    lv_anim_set_delay(&a, delay);
    lv_anim_start(&a);
#else
    (void) obj;     /*Unused*/
    (void) time;    /*Unused*/
    (void) delay;   /*Unused*/
#endif
}

/**
 * Check if any object has a given type
 * @param obj pointer to an object
 * @param obj_type type of the object. (e.g. "lv_btn")
 * @return true: valid
 */
bool lv_debug_check_obj_type(const lv_obj_t * obj, const char * obj_type)
{
    if(obj_type[0] == '\0') return true;

    lv_obj_type_t types;
    lv_obj_get_type((lv_obj_t *)obj, &types);

    uint8_t i;
    for(i = 0; i < LV_MAX_ANCESTOR_NUM; i++) {
        if(types.type[i] == NULL) break;
        if(strcmp(types.type[i], obj_type) == 0) return true;
    }

    return false;
}

/**
 * Check if any object is still "alive", and part of the hierarchy
 * @param obj pointer to an object
 * @param obj_type type of the object. (e.g. "lv_btn")
 * @return true: valid
 */
bool lv_debug_check_obj_valid(const lv_obj_t * obj)
{
    lv_disp_t * disp = lv_disp_get_next(NULL);
    while(disp) {
        lv_obj_t * scr;
        _LV_LL_READ(disp->scr_ll, scr) {

            if(scr == obj) return true;
            bool found = obj_valid_child(scr, obj);
            if(found) return true;
        }

        disp = lv_disp_get_next(disp);
    }

    return false;
}

/**********************
 *   STATIC FUNCTIONS
 **********************/

static void lv_obj_del_async_cb(void * obj)
{
    LV_ASSERT_OBJ(obj, LV_OBJX_NAME);

    lv_obj_del(obj);
}

static void obj_del_core(lv_obj_t * obj)
{
    /*Let the user free the resources used in `LV_EVENT_DELETE`*/
    lv_event_send(obj, LV_EVENT_DELETE, NULL);

    /*Delete from the group*/
#if LV_USE_GROUP
    lv_group_t * group = lv_obj_get_group(obj);
    if(group) lv_group_remove_obj(obj);
#endif

    /*Remove the animations from this object*/
#if LV_USE_ANIMATION
    lv_anim_del(obj, NULL);
    trans_del(obj, 0xFF, 0xFF, NULL);
#endif

    /*Delete the user data*/
#if LV_USE_USER_DATA
#if LV_USE_USER_DATA_FREE
    LV_USER_DATA_FREE(obj);
#endif
#endif

    /*Recursively delete the children*/
    lv_obj_t * i;
    lv_obj_t * i_next;
    i = _lv_ll_get_head(&(obj->child_ll));
    while(i != NULL) {
        /*Get the next object before delete this*/
        i_next = _lv_ll_get_next(&(obj->child_ll), i);

        /*Call the recursive del to the child too*/
        obj_del_core(i);

        /*Set i to the next node*/
        i = i_next;
    }

    lv_event_mark_deleted(obj);

    /* Reset all input devices if the object to delete is used*/
    lv_indev_t * indev = lv_indev_get_next(NULL);
    while(indev) {
        if(indev->proc.types.pointer.act_obj == obj || indev->proc.types.pointer.last_obj == obj) {
            lv_indev_reset(indev, obj);
        }
        if(indev->proc.types.pointer.last_pressed == obj) {
            indev->proc.types.pointer.last_pressed = NULL;
        }

#if LV_USE_GROUP
        if(indev->group == group && obj == lv_indev_get_obj_act()) {
            lv_indev_reset(indev, obj);
        }
#endif
        indev = lv_indev_get_next(indev);
    }

    /* All children deleted.
     * Now clean up the object specific data*/
    obj->signal_cb(obj, LV_SIGNAL_CLEANUP, NULL);

    /*Remove the object from parent's children list*/
    lv_obj_t * par = lv_obj_get_parent(obj);
    if(par == NULL) { /*It is a screen*/
        lv_disp_t * d = lv_obj_get_disp(obj);
        _lv_ll_remove(&d->scr_ll, obj);
    }
    else {
        _lv_ll_remove(&(par->child_ll), obj);
    }

    /*Delete the base objects*/
    if(obj->ext_attr != NULL) lv_mem_free(obj->ext_attr);
    lv_mem_free(obj); /*Free the object itself*/
}

/**
 * Handle the drawing related tasks of the base objects.
 * @param obj pointer to an object
 * @param clip_area the object will be drawn only in this area
 * @param mode LV_DESIGN_COVER_CHK: only check if the object fully covers the 'mask_p' area
 *                                  (return 'true' if yes)
 *             LV_DESIGN_DRAW: draw the object (always return 'true')
 * @param return an element of `lv_design_res_t`
 */
static lv_design_res_t lv_obj_design(lv_obj_t * obj, const lv_area_t * clip_area, lv_design_mode_t mode)
{
    if(mode == LV_DESIGN_COVER_CHK) {
        if(lv_obj_get_style_clip_corner(obj, LV_OBJ_PART_MAIN)) return LV_DESIGN_RES_MASKED;

        /*Most trivial test. Is the mask fully IN the object? If no it surely doesn't cover it*/
        lv_coord_t r = lv_obj_get_style_radius(obj, LV_OBJ_PART_MAIN);
        lv_coord_t w = lv_obj_get_style_transform_width(obj, LV_OBJ_PART_MAIN);
        lv_coord_t h = lv_obj_get_style_transform_height(obj, LV_OBJ_PART_MAIN);
        lv_area_t coords;
        lv_area_copy(&coords, &obj->coords);
        coords.x1 -= w;
        coords.x2 += w;
        coords.y1 -= h;
        coords.y2 += h;

        if(_lv_area_is_in(clip_area, &coords, r) == false) return LV_DESIGN_RES_NOT_COVER;

        if(lv_obj_get_style_bg_opa(obj, LV_OBJ_PART_MAIN) < LV_OPA_MAX) return LV_DESIGN_RES_NOT_COVER;

        if(lv_obj_get_style_bg_blend_mode(obj, LV_OBJ_PART_MAIN) != LV_BLEND_MODE_NORMAL) return LV_DESIGN_RES_NOT_COVER;
        if(lv_obj_get_style_border_blend_mode(obj, LV_OBJ_PART_MAIN) != LV_BLEND_MODE_NORMAL) return LV_DESIGN_RES_NOT_COVER;
        if(lv_obj_get_style_opa_scale(obj, LV_OBJ_PART_MAIN) < LV_OPA_MAX) return LV_DESIGN_RES_NOT_COVER;

        return  LV_DESIGN_RES_COVER;

    }
    else if(mode == LV_DESIGN_DRAW_MAIN) {
        lv_draw_rect_dsc_t draw_dsc;
        lv_draw_rect_dsc_init(&draw_dsc);
        /*If the border is drawn later disable loading its properties*/
        if(lv_obj_get_style_border_post(obj, LV_OBJ_PART_MAIN)) {
            draw_dsc.border_opa = LV_OPA_TRANSP;
        }

        lv_obj_init_draw_rect_dsc(obj, LV_OBJ_PART_MAIN, &draw_dsc);

        lv_coord_t w = lv_obj_get_style_transform_width(obj, LV_OBJ_PART_MAIN);
        lv_coord_t h = lv_obj_get_style_transform_height(obj, LV_OBJ_PART_MAIN);
        lv_area_t coords;
        lv_area_copy(&coords, &obj->coords);
        coords.x1 -= w;
        coords.x2 += w;
        coords.y1 -= h;
        coords.y2 += h;

        lv_draw_rect(&coords, clip_area, &draw_dsc);

        if(lv_obj_get_style_clip_corner(obj, LV_OBJ_PART_MAIN)) {
            lv_draw_mask_radius_param_t * mp = _lv_mem_buf_get(sizeof(lv_draw_mask_radius_param_t));

            lv_coord_t r = lv_obj_get_style_radius(obj, LV_OBJ_PART_MAIN);

            lv_draw_mask_radius_init(mp, &obj->coords, r, false);
            /*Add the mask and use `obj+8` as custom id. Don't use `obj` directly because it might be used by the user*/
            lv_draw_mask_add(mp, obj + 8);
        }
    }
    else if(mode == LV_DESIGN_DRAW_POST) {
        if(lv_obj_get_style_clip_corner(obj, LV_OBJ_PART_MAIN)) {
            lv_draw_mask_radius_param_t * param = lv_draw_mask_remove_custom(obj + 8);
            _lv_mem_buf_release(param);
        }

        /*If the border is drawn later disable loading other properties*/
        if(lv_obj_get_style_border_post(obj, LV_OBJ_PART_MAIN)) {
            lv_draw_rect_dsc_t draw_dsc;
            lv_draw_rect_dsc_init(&draw_dsc);
            draw_dsc.bg_opa = LV_OPA_TRANSP;
            draw_dsc.pattern_opa = LV_OPA_TRANSP;
            draw_dsc.shadow_opa = LV_OPA_TRANSP;
            draw_dsc.value_opa = LV_OPA_TRANSP;
            lv_obj_init_draw_rect_dsc(obj, LV_OBJ_PART_MAIN, &draw_dsc);

            lv_coord_t w = lv_obj_get_style_transform_width(obj, LV_OBJ_PART_MAIN);
            lv_coord_t h = lv_obj_get_style_transform_height(obj, LV_OBJ_PART_MAIN);
            lv_area_t coords;
            lv_area_copy(&coords, &obj->coords);
            coords.x1 -= w;
            coords.x2 += w;
            coords.y1 -= h;
            coords.y2 += h;
            lv_draw_rect(&coords, clip_area, &draw_dsc);
        }
    }

    return LV_DESIGN_RES_OK;
}


/**
 * Get the really focused object by taking `focus_parent` into account.
 * @param obj the start object
 * @return the object to really focus
 */
lv_obj_t * lv_obj_get_focused_obj(const lv_obj_t * obj)
{
    if(obj == NULL) return NULL;
    const lv_obj_t * focus_obj = obj;
    while(lv_obj_get_focus_parent(focus_obj) != false && focus_obj != NULL) {
        focus_obj = lv_obj_get_parent(focus_obj);
    }

    return (lv_obj_t *)focus_obj;
}

/**
 * Signal function of the basic object
 * @param obj pointer to an object
 * @param sign signal type
 * @param param parameter for the signal (depends on signal type)
 * @return LV_RES_OK: the object is not deleted in the function; LV_RES_INV: the object is deleted
 */
static lv_res_t lv_obj_signal(lv_obj_t * obj, lv_signal_t sign, void * param)
{
    if(sign == LV_SIGNAL_GET_STYLE) {
        lv_get_style_info_t * info = param;
        if(info->part == LV_OBJ_PART_MAIN) info->result = &obj->style_list;
        else info->result = NULL;
        return LV_RES_OK;
    }
    else if(sign == LV_SIGNAL_GET_TYPE) return lv_obj_handle_get_type_signal(param, LV_OBJX_NAME);

    lv_res_t res = LV_RES_OK;

    if(sign == LV_SIGNAL_CHILD_CHG) {
        /*Return 'invalid' if the child change signal is not enabled*/
        if(lv_obj_is_protected(obj, LV_PROTECT_CHILD_CHG) != false) res = LV_RES_INV;
    }
    else if(sign == LV_SIGNAL_REFR_EXT_DRAW_PAD) {
        lv_coord_t d = lv_obj_get_draw_rect_ext_pad_size(obj, LV_OBJ_PART_MAIN);
        obj->ext_draw_pad = LV_MATH_MAX(obj->ext_draw_pad, d);
    }
#if LV_USE_OBJ_REALIGN
    else if(sign == LV_SIGNAL_PARENT_SIZE_CHG) {
        if(obj->realign.auto_realign) {
            lv_obj_realign(obj);
        }
    }
#endif
    else if(sign == LV_SIGNAL_STYLE_CHG) {
        lv_obj_refresh_ext_draw_pad(obj);
    }
    else if(sign == LV_SIGNAL_PRESSED) {
        lv_obj_add_state(obj, LV_STATE_PRESSED);
    }
    else if(sign == LV_SIGNAL_RELEASED || sign == LV_SIGNAL_PRESS_LOST) {
        lv_obj_clear_state(obj, LV_STATE_PRESSED);
    }
    else if(sign == LV_SIGNAL_FOCUS) {
        bool editing = false;
#if LV_USE_GROUP
        editing = lv_group_get_editing(lv_obj_get_group(obj));
#endif
        if(editing) {
            uint8_t state = LV_STATE_FOCUSED;
            state |= LV_STATE_EDITED;

            /*if using focus mode, change target to parent*/
            obj = lv_obj_get_focused_obj(obj);

            lv_obj_add_state(obj, state);
        }
        else {

            /*if using focus mode, change target to parent*/
            obj = lv_obj_get_focused_obj(obj);

            lv_obj_add_state(obj, LV_STATE_FOCUSED);
            lv_obj_clear_state(obj, LV_STATE_EDITED);
        }
    }
    else if(sign == LV_SIGNAL_DEFOCUS) {

        /*if using focus mode, change target to parent*/
        obj = lv_obj_get_focused_obj(obj);

        lv_obj_clear_state(obj, LV_STATE_FOCUSED | LV_STATE_EDITED);
    }
    else if(sign == LV_SIGNAL_CLEANUP) {
        lv_obj_clean_style_list(obj, LV_OBJ_PART_MAIN);
    }

    return res;
}

/**
 * Reposition the children of an object. (Called recursively)
 * @param obj pointer to an object which children will be repositioned
 * @param x_diff x coordinate shift
 * @param y_diff y coordinate shift
 */
static void refresh_children_position(lv_obj_t * obj, lv_coord_t x_diff, lv_coord_t y_diff)
{
    lv_obj_t * i;
    _LV_LL_READ(obj->child_ll, i) {
        i->coords.x1 += x_diff;
        i->coords.y1 += y_diff;
        i->coords.x2 += x_diff;
        i->coords.y2 += y_diff;

        refresh_children_position(i, x_diff, y_diff);
    }
}

/**
 * Refresh the style of all children of an object. (Called recursively)
 * @param style refresh objects only with this style_list.
 * @param obj pointer to an object
 */
static void report_style_mod_core(void * style, lv_obj_t * obj)
{
    uint8_t part;
    for(part = 0; part != _LV_OBJ_PART_REAL_LAST; part++) {
        lv_style_list_t * list = lv_obj_get_style_list(obj, part);
        if(list == NULL) break;

        uint8_t ci;
        for(ci = 0; ci < list->style_cnt; ci++) {
            lv_style_t * class = lv_style_list_get_style(list, ci);
            if(class == style || style == NULL) {
                lv_obj_refresh_style(obj, part, LV_STYLE_PROP_ALL);
                break;
            }
        }
    }

    lv_obj_t * child = lv_obj_get_child(obj, NULL);
    while(child) {
        report_style_mod_core(style, child);
        child = lv_obj_get_child(obj, child);
    }

}

/**
 * Recursively refresh the style of the children. Go deeper until a not NULL style is found
 * because the NULL styles are inherited from the parent
 * @param obj pointer to an object
 */
static void refresh_children_style(lv_obj_t * obj)
{
    lv_obj_t * child = lv_obj_get_child(obj, NULL);
    while(child != NULL) {
        lv_obj_invalidate(child);
        child->signal_cb(child, LV_SIGNAL_STYLE_CHG, NULL);
        lv_obj_invalidate(child);

        refresh_children_style(child); /*Check children too*/
        child = lv_obj_get_child(obj, child);
    }
}

static void base_dir_refr_children(lv_obj_t * obj)
{
    lv_obj_t * child;
    child = lv_obj_get_child(obj, NULL);

    while(child) {
        if(child->base_dir == LV_BIDI_DIR_INHERIT) {
            lv_signal_send(child, LV_SIGNAL_BASE_DIR_CHG, NULL);
            base_dir_refr_children(child);
        }

        child = lv_obj_get_child(obj, child);
    }
}

static void obj_align_core(lv_obj_t * obj, const lv_obj_t * base, lv_align_t align, bool x_set, bool y_set,
                           lv_coord_t x_ofs, lv_coord_t y_ofs)
{
    lv_point_t new_pos;
    _lv_area_align(&base->coords, &obj->coords, align, &new_pos);

    /*Bring together the coordination system of base and obj*/
    lv_obj_t * par        = lv_obj_get_parent(obj);
    lv_coord_t par_abs_x  = par->coords.x1;
    lv_coord_t par_abs_y  = par->coords.y1;
    new_pos.x += x_ofs;
    new_pos.y += y_ofs;
    new_pos.x -= par_abs_x;
    new_pos.y -= par_abs_y;

    if(x_set && y_set) lv_obj_set_pos(obj, new_pos.x, new_pos.y);
    else if(x_set) lv_obj_set_x(obj, new_pos.x);
    else if(y_set) lv_obj_set_y(obj, new_pos.y);
}

static void obj_align_mid_core(lv_obj_t * obj, const lv_obj_t * base, lv_align_t align,  bool x_set, bool y_set,
                                 lv_coord_t x_ofs, lv_coord_t y_ofs)
{
    lv_coord_t new_x = lv_obj_get_x(obj);
    lv_coord_t new_y = lv_obj_get_y(obj);

    lv_coord_t obj_w_half = lv_obj_get_width(obj) / 2;
    lv_coord_t obj_h_half = lv_obj_get_height(obj) / 2;


    switch(align) {
        case LV_ALIGN_CENTER:
            new_x = lv_obj_get_width(base) / 2 - obj_w_half;
            new_y = lv_obj_get_height(base) / 2 - obj_h_half;
            break;

        case LV_ALIGN_IN_TOP_LEFT:
            new_x = -obj_w_half;
            new_y = -obj_h_half;
            break;
        case LV_ALIGN_IN_TOP_MID:
            new_x = lv_obj_get_width(base) / 2 - obj_w_half;
            new_y = -obj_h_half;
            break;

        case LV_ALIGN_IN_TOP_RIGHT:
            new_x = lv_obj_get_width(base) - obj_w_half;
            new_y = -obj_h_half;
            break;

        case LV_ALIGN_IN_BOTTOM_LEFT:
            new_x = -obj_w_half;
            new_y = lv_obj_get_height(base) - obj_h_half;
            break;
        case LV_ALIGN_IN_BOTTOM_MID:
            new_x = lv_obj_get_width(base) / 2 - obj_w_half;
            new_y = lv_obj_get_height(base) - obj_h_half;
            break;

        case LV_ALIGN_IN_BOTTOM_RIGHT:
            new_x = lv_obj_get_width(base) - obj_w_half;
            new_y = lv_obj_get_height(base) - obj_h_half;
            break;

        case LV_ALIGN_IN_LEFT_MID:
            new_x = -obj_w_half;
            new_y = lv_obj_get_height(base) / 2 - obj_h_half;
            break;

        case LV_ALIGN_IN_RIGHT_MID:
            new_x = lv_obj_get_width(base) - obj_w_half;
            new_y = lv_obj_get_height(base) / 2 - obj_h_half;
            break;

        case LV_ALIGN_OUT_TOP_LEFT:
            new_x = -obj_w_half;
            new_y = -obj_h_half;
            break;

        case LV_ALIGN_OUT_TOP_MID:
            new_x = lv_obj_get_width(base) / 2 - obj_w_half;
            new_y = -obj_h_half;
            break;

        case LV_ALIGN_OUT_TOP_RIGHT:
            new_x = lv_obj_get_width(base) - obj_w_half;
            new_y = -obj_h_half;
            break;

        case LV_ALIGN_OUT_BOTTOM_LEFT:
            new_x = -obj_w_half;
            new_y = lv_obj_get_height(base) - obj_h_half;
            break;

        case LV_ALIGN_OUT_BOTTOM_MID:
            new_x = lv_obj_get_width(base) / 2 - obj_w_half;
            new_y = lv_obj_get_height(base) - obj_h_half;
            break;

        case LV_ALIGN_OUT_BOTTOM_RIGHT:
            new_x = lv_obj_get_width(base) - obj_w_half;
            new_y = lv_obj_get_height(base) - obj_h_half;
            break;

        case LV_ALIGN_OUT_LEFT_TOP:
            new_x = -obj_w_half;
            new_y = -obj_h_half;
            break;

        case LV_ALIGN_OUT_LEFT_MID:
            new_x = -obj_w_half;
            new_y = lv_obj_get_height(base) / 2 - obj_h_half;
            break;

        case LV_ALIGN_OUT_LEFT_BOTTOM:
            new_x = -obj_w_half;
            new_y = lv_obj_get_height(base) - obj_h_half;
            break;

        case LV_ALIGN_OUT_RIGHT_TOP:
            new_x = lv_obj_get_width(base) - obj_w_half;
            new_y = -obj_h_half;
            break;

        case LV_ALIGN_OUT_RIGHT_MID:
            new_x = lv_obj_get_width(base) - obj_w_half;
            new_y = lv_obj_get_height(base) / 2 - obj_h_half;
            break;

        case LV_ALIGN_OUT_RIGHT_BOTTOM:
            new_x = lv_obj_get_width(base) - obj_w_half;
            new_y = lv_obj_get_height(base) - obj_h_half;
            break;
    }

    /*Bring together the coordination system of base and obj*/
    lv_obj_t * par        = lv_obj_get_parent(obj);
    lv_coord_t base_abs_x = base->coords.x1;
    lv_coord_t base_abs_y = base->coords.y1;
    lv_coord_t par_abs_x  = par->coords.x1;
    lv_coord_t par_abs_y  = par->coords.y1;
    new_x += x_ofs + base_abs_x;
    new_y += y_ofs + base_abs_y;
    new_x -= par_abs_x;
    new_y -= par_abs_y;
    if(x_set && y_set) lv_obj_set_pos(obj, new_x, new_y);
    else if(x_set) lv_obj_set_x(obj, new_x);
    else if(y_set) lv_obj_set_y(obj, new_y);

}



#if LV_USE_ANIMATION

/**
 * Allocate and initialize a transition for a property of an object if the properties value is different in the new state.
 * It allocates `lv_style_trans_t` in `_lv_obj_style_trans_ll` and set only `start/end_values`. No animation will be created here.
 * @param obj and object to add the transition
 * @param prop the property to apply the transaction
 * @param part the part of the object to apply the transaction
 * @param prev_state the previous state of the objects
 * @param new_state the new state of the object
 * @return pointer to the allocated `the transaction` variable or `NULL` if no transition created
 */
static lv_style_trans_t * trans_create(lv_obj_t * obj, lv_style_property_t prop, uint8_t part, lv_state_t prev_state,
                                       lv_state_t new_state)
{
    lv_style_trans_t * tr;
    lv_style_list_t * style_list = lv_obj_get_style_list(obj, part);
    lv_style_t * style_trans = _lv_style_list_get_transition_style(style_list);

    /*Get the previous and current values*/
    if((prop & 0xF) < LV_STYLE_ID_COLOR) { /*Int*/
        style_list->skip_trans = 1;
        obj->state = prev_state;
        lv_style_int_t int1 = _lv_obj_get_style_int(obj, part, prop);
        obj->state = new_state;
        lv_style_int_t int2 =  _lv_obj_get_style_int(obj, part, prop);
        style_list->skip_trans = 0;

        if(int1 == int2)  return NULL;
        obj->state = prev_state;
        int1 = _lv_obj_get_style_int(obj, part, prop);
        obj->state = new_state;
        _lv_style_set_int(style_trans, prop, int1);   /*Be sure `trans_style` has a valid value */

        if(prop == LV_STYLE_RADIUS) {
            if(int1 == LV_RADIUS_CIRCLE || int2 == LV_RADIUS_CIRCLE) {
                lv_coord_t whalf = lv_obj_get_width(obj) / 2;
                lv_coord_t hhalf = lv_obj_get_width(obj) / 2;
                if(int1 == LV_RADIUS_CIRCLE) int1 = LV_MATH_MIN(whalf + 1, hhalf + 1);
                if(int2 == LV_RADIUS_CIRCLE) int2 = LV_MATH_MIN(whalf + 1, hhalf + 1);
            }
        }

        tr = _lv_ll_ins_head(&LV_GC_ROOT(_lv_obj_style_trans_ll));
        LV_ASSERT_MEM(tr);
        if(tr == NULL) return NULL;
        tr->start_value._int = int1;
        tr->end_value._int = int2;
    }
    else if((prop & 0xF) < LV_STYLE_ID_OPA) { /*Color*/
        style_list->skip_trans = 1;
        obj->state = prev_state;
        lv_color_t c1 = _lv_obj_get_style_color(obj, part, prop);
        obj->state = new_state;
        lv_color_t c2 =  _lv_obj_get_style_color(obj, part, prop);
        style_list->skip_trans = 0;

        if(c1.full == c2.full) return NULL;
        obj->state = prev_state;
        c1 = _lv_obj_get_style_color(obj, part, prop);
        obj->state = new_state;
        _lv_style_set_color(style_trans, prop, c1);    /*Be sure `trans_style` has a valid value */

        tr = _lv_ll_ins_head(&LV_GC_ROOT(_lv_obj_style_trans_ll));
        LV_ASSERT_MEM(tr);
        if(tr == NULL) return NULL;
        tr->start_value._color = c1;
        tr->end_value._color = c2;
    }
    else if((prop & 0xF) < LV_STYLE_ID_PTR) { /*Opa*/
        style_list->skip_trans = 1;
        obj->state = prev_state;
        lv_opa_t o1 = _lv_obj_get_style_opa(obj, part, prop);
        obj->state = new_state;
        lv_opa_t o2 =  _lv_obj_get_style_opa(obj, part, prop);
        style_list->skip_trans = 0;

        if(o1 == o2) return NULL;

        obj->state = prev_state;
        o1 = _lv_obj_get_style_opa(obj, part, prop);
        obj->state = new_state;
        _lv_style_set_opa(style_trans, prop, o1);   /*Be sure `trans_style` has a valid value */

        tr = _lv_ll_ins_head(&LV_GC_ROOT(_lv_obj_style_trans_ll));
        LV_ASSERT_MEM(tr);
        if(tr == NULL) return NULL;
        tr->start_value._opa = o1;
        tr->end_value._opa = o2;
    }
    else {      /*Ptr*/
        obj->state = prev_state;
        style_list->skip_trans = 1;
        const void * p1 = _lv_obj_get_style_ptr(obj, part, prop);
        obj->state = new_state;
        const void * p2 = _lv_obj_get_style_ptr(obj, part, prop);
        style_list->skip_trans = 0;

        if(memcmp(&p1, &p2, sizeof(const void *)) == 0)  return NULL;
        obj->state = prev_state;
        p1 = _lv_obj_get_style_ptr(obj, part, prop);
        obj->state = new_state;
        _lv_style_set_ptr(style_trans, prop, p1);   /*Be sure `trans_style` has a valid value */

        tr = _lv_ll_ins_head(&LV_GC_ROOT(_lv_obj_style_trans_ll));
        LV_ASSERT_MEM(tr);
        if(tr == NULL) return NULL;
        tr->start_value._ptr = p1;
        tr->end_value._ptr = p2;
    }

    return tr;
}

/**
 * Remove the transition from object's part's property.
 * - Remove the transition from `_lv_obj_style_trans_ll` and free it
 * - Delete pending transitions
 * @param obj pointer to an object which transition(s) should be removed
 * @param part a part of object or 0xFF to remove from all parts
 * @param prop a property or 0xFF to remove all properties
 * @param tr_limit delete transitions only "older" then this. `NULL` is not used
 */
static void trans_del(lv_obj_t * obj, uint8_t part, lv_style_property_t prop, lv_style_trans_t * tr_limit)
{
    lv_style_trans_t * tr;
    lv_style_trans_t * tr_prev;
    tr = _lv_ll_get_tail(&LV_GC_ROOT(_lv_obj_style_trans_ll));
    while(tr != NULL) {
        if(tr == tr_limit) break;

        /*'tr' might be deleted, so get the next object while 'tr' is valid*/
        tr_prev = _lv_ll_get_prev(&LV_GC_ROOT(_lv_obj_style_trans_ll), tr);

        if(tr->obj == obj && (part == tr->part || part == 0xFF) && (prop == tr->prop || prop == 0xFF)) {
            /* Remove the transitioned property from trans. style
             * to allow changing it by normal styles*/
            lv_style_list_t * list = lv_obj_get_style_list(tr->obj, tr->part);
            lv_style_t * style_trans = _lv_style_list_get_transition_style(list);
            lv_style_remove_prop(style_trans, tr->prop);

            lv_anim_del(tr, NULL);
            _lv_ll_remove(&LV_GC_ROOT(_lv_obj_style_trans_ll), tr);
            lv_mem_free(tr);
        }
        tr = tr_prev;
    }
}

static void trans_anim_cb(lv_style_trans_t * tr, lv_anim_value_t v)
{
    lv_style_list_t * list = lv_obj_get_style_list(tr->obj, tr->part);
    lv_style_t * style = _lv_style_list_get_transition_style(list);

    if((tr->prop & 0xF) < LV_STYLE_ID_COLOR) { /*Value*/
        lv_style_int_t x;
        if(v == 0) x = tr->start_value._int;
        else if(v == 255) x = tr->end_value._int;
        else x = tr->start_value._int + ((int32_t)((int32_t)(tr->end_value._int - tr->start_value._int) * v) >> 8);
        _lv_style_set_int(style, tr->prop, x);
    }
    else if((tr->prop & 0xF) < LV_STYLE_ID_OPA) { /*Color*/
        lv_color_t x;
        if(v <= 0) x = tr->start_value._color;
        else if(v >= 255) x = tr->end_value._color;
        else x = lv_color_mix(tr->end_value._color, tr->start_value._color, v);
        _lv_style_set_color(style, tr->prop, x);
    }
    else if((tr->prop & 0xF) < LV_STYLE_ID_PTR) { /*Opa*/
        lv_opa_t x;
        if(v <= 0) x = tr->start_value._opa;
        else if(v >= 255) x = tr->end_value._opa;
        else x = tr->start_value._opa + (((tr->end_value._opa - tr->start_value._opa) * v) >> 8);
        _lv_style_set_opa(style, tr->prop, x);
    }
    else {
        const void * x;
        if(v < 128) x = tr->start_value._ptr;
        else x = tr->end_value._ptr;
        _lv_style_set_ptr(style, tr->prop, x);
    }
    lv_obj_refresh_style(tr->obj, tr->part, tr->prop);

}

static void trans_anim_start_cb(lv_anim_t * a)
{
    lv_style_trans_t * tr = a->var;

    lv_style_property_t prop_tmp = tr->prop;

    /*Start the animation from the current value*/
    if((prop_tmp & 0xF) < LV_STYLE_ID_COLOR) { /*Int*/
        tr->start_value._int = _lv_obj_get_style_int(tr->obj, tr->part, prop_tmp);
    }
    else if((prop_tmp & 0xF) < LV_STYLE_ID_OPA) { /*Color*/
        tr->start_value._color = _lv_obj_get_style_color(tr->obj, tr->part, prop_tmp);
    }
    else if((prop_tmp & 0xF) < LV_STYLE_ID_PTR) { /*Opa*/
        tr->start_value._opa = _lv_obj_get_style_opa(tr->obj, tr->part, prop_tmp);
    }
    else {      /*Ptr*/
        tr->start_value._ptr = _lv_obj_get_style_ptr(tr->obj, tr->part, prop_tmp);
    }

    /*Init prop to an invalid values to be sure `trans_del` won't delete this added `tr`*/
    tr->prop = 0;
    /*Delete the relate transition if any*/
    trans_del(tr->obj, tr->part, prop_tmp, tr);

    tr->prop = prop_tmp;

}

static void trans_anim_ready_cb(lv_anim_t * a)
{
    lv_style_trans_t * tr = a->var;

    /* Remove the transitioned property from trans. style
     * if there no more transitions for this property
     * It allows changing it by normal styles*/

    bool running = false;
    lv_style_trans_t * tr_i;
    _LV_LL_READ(LV_GC_ROOT(_lv_obj_style_trans_ll), tr_i) {
        if(tr_i != tr && tr_i->obj == tr->obj && tr_i->part == tr->part && tr_i->prop == tr->prop) {
            running = true;
        }
    }

    if(!running) {
        lv_style_list_t * list = lv_obj_get_style_list(tr->obj, tr->part);
        lv_style_t * style_trans = _lv_style_list_get_transition_style(list);
        lv_style_remove_prop(style_trans, tr->prop);
    }

    _lv_ll_remove(&LV_GC_ROOT(_lv_obj_style_trans_ll), tr);
    lv_mem_free(tr);
}

static void opa_scale_anim(lv_obj_t * obj, lv_anim_value_t v)
{
    lv_obj_set_style_local_opa_scale(obj, LV_OBJ_PART_MAIN, LV_STATE_DEFAULT, v);
}

static void fade_in_anim_ready(lv_anim_t * a)
{
    lv_style_remove_prop(lv_obj_get_local_style(a->var, LV_OBJ_PART_MAIN), LV_STYLE_OPA_SCALE);
}

#endif

static void lv_event_mark_deleted(lv_obj_t * obj)
{
    lv_event_temp_data_t * t = event_temp_data_head;

    while(t) {
        if(t->obj == obj) t->deleted = true;
        t = t->prev;
    }
}

static bool obj_valid_child(const lv_obj_t * parent, const lv_obj_t * obj_to_find)
{
    /*Check all children of `parent`*/
    lv_obj_t * child;
    _LV_LL_READ(parent->child_ll, child) {
        if(child == obj_to_find) return true;

        /*Check the children*/
        bool found = obj_valid_child(child, obj_to_find);
        if(found) return true;
    }

    return false;
}

static bool style_prop_is_cacheble(lv_style_property_t prop)
{

    switch(prop) {
    case LV_STYLE_PROP_ALL:
    case LV_STYLE_BG_GRAD_DIR:
    case LV_STYLE_CLIP_CORNER:
    case LV_STYLE_TEXT_LETTER_SPACE:
    case LV_STYLE_TEXT_LINE_SPACE:
    case LV_STYLE_TEXT_FONT:
    case LV_STYLE_TRANSFORM_ANGLE:
    case LV_STYLE_TRANSFORM_WIDTH:
    case LV_STYLE_TRANSFORM_HEIGHT:
    case LV_STYLE_TRANSFORM_ZOOM:
    case LV_STYLE_BORDER_WIDTH:
    case LV_STYLE_OUTLINE_WIDTH:
    case LV_STYLE_RADIUS:
    case LV_STYLE_SHADOW_WIDTH:
    case LV_STYLE_OPA_SCALE:
    case LV_STYLE_BG_OPA:
    case LV_STYLE_BORDER_SIDE:
    case LV_STYLE_BORDER_POST:
    case LV_STYLE_IMAGE_RECOLOR_OPA:
    case LV_STYLE_VALUE_STR:
    case LV_STYLE_PATTERN_IMAGE:
    case LV_STYLE_PAD_TOP:
    case LV_STYLE_PAD_BOTTOM:
    case LV_STYLE_PAD_LEFT:
    case LV_STYLE_PAD_RIGHT:
    case LV_STYLE_BG_BLEND_MODE:
    case LV_STYLE_BORDER_BLEND_MODE:
    case LV_STYLE_IMAGE_BLEND_MODE:
    case LV_STYLE_LINE_BLEND_MODE:
    case LV_STYLE_OUTLINE_BLEND_MODE:
    case LV_STYLE_PATTERN_BLEND_MODE:
    case LV_STYLE_SHADOW_BLEND_MODE:
    case LV_STYLE_TEXT_BLEND_MODE:
    case LV_STYLE_VALUE_BLEND_MODE:
        return true;
        break;
    default:
        return false;
    }
}

/**
 * Update the cache of style list
 * @param obj pointer to an obejct
 * @param part the part of the object
 * @param prop the property which triggered the update
 */
static void update_style_cache(lv_obj_t * obj, uint8_t part, uint16_t prop)
{
    if(style_prop_is_cacheble(prop) == false) return;

    lv_style_list_t * list = lv_obj_get_style_list(obj, part);

    bool ignore_cache_ori = list->ignore_cache;
    list->ignore_cache = 1;

#if LV_USE_OPA_SCALE
    list->opa_scale_cover    = lv_obj_get_style_opa_scale(obj, part) == LV_OPA_COVER ? 1 : 0;
#else
    list->opa_scale_cover    = 1;
#endif
    list->text_decor_none    = lv_obj_get_style_text_decor(obj, part) == LV_TEXT_DECOR_NONE ? 1 : 0;
    list->text_font_normal    = lv_obj_get_style_text_font(obj, part) == LV_THEME_DEFAULT_FONT_NORMAL ? 1 : 0;

    list->text_space_zero = 1;
    if(lv_obj_get_style_text_letter_space(obj, part) != 0 ||
       lv_obj_get_style_text_line_space(obj, part) != 0) {
        list->text_space_zero = 0;
    }


    lv_opa_t bg_opa = lv_obj_get_style_bg_opa(obj, part);
    list->bg_opa_transp    = bg_opa == LV_OPA_TRANSP ? 1 : 0;
    list->bg_opa_cover     = bg_opa == LV_OPA_COVER ? 1 : 0;

    list->bg_grad_dir_none  = lv_obj_get_style_bg_grad_dir(obj, part) == LV_GRAD_DIR_NONE ? 1 : 0;
    list->border_width_zero = lv_obj_get_style_border_width(obj, part) == 0 ? 1 : 0;
    list->border_side_full = lv_obj_get_style_border_side(obj, part) == LV_BORDER_SIDE_FULL ? 1 : 0;
    list->border_post_off = lv_obj_get_style_border_post(obj, part) == 0 ? 1 : 0;
    list->clip_corner_off   = lv_obj_get_style_clip_corner(obj, part) == false ? 1 : 0;
    list->img_recolor_opa_transp    = lv_obj_get_style_image_recolor_opa(obj, part) == LV_OPA_TRANSP ? 1 : 0;
    list->outline_width_zero    = lv_obj_get_style_outline_width(obj, part) == 0 ? 1 : 0;
    list->pattern_img_null    = lv_obj_get_style_pattern_image(obj, part) == NULL ? 1 : 0;
    list->radius_zero    = lv_obj_get_style_radius(obj, part) == 0 ? 1 : 0;
    list->shadow_width_zero    = lv_obj_get_style_shadow_width(obj, part) == 0 ? 1 : 0;
    list->value_txt_str    = lv_obj_get_style_value_str(obj, part) == NULL ? 1 : 0;


    list->transform_all_zero  = 1;
    if(lv_obj_get_style_transform_angle(obj, part) != 0 ||
       lv_obj_get_style_transform_width(obj, part) != 0 ||
       lv_obj_get_style_transform_height(obj, part) != 0 ||
       lv_obj_get_style_transform_zoom(obj, part) != LV_IMG_ZOOM_NONE)
    {
        list->transform_all_zero  = 0;
    }

    list->pad_all_zero  = 1;
    if(lv_obj_get_style_pad_top(obj, part) != 0 ||
        lv_obj_get_style_pad_bottom(obj, part) != 0 ||
        lv_obj_get_style_pad_left(obj, part) != 0 ||
        lv_obj_get_style_pad_right(obj, part) != 0)
    {
        list->pad_all_zero  = 0;
    }

    list->blend_mode_all_normal = 1;
#if LV_USE_BLEND_MODES
    if(lv_obj_get_style_bg_blend_mode(obj, part) != LV_BLEND_MODE_NORMAL ||
            lv_obj_get_style_border_blend_mode(obj, part) != LV_BLEND_MODE_NORMAL ||
            lv_obj_get_style_pattern_blend_mode(obj, part) != LV_BLEND_MODE_NORMAL ||
            lv_obj_get_style_outline_blend_mode(obj, part) != LV_BLEND_MODE_NORMAL ||
            lv_obj_get_style_value_blend_mode(obj, part) != LV_BLEND_MODE_NORMAL ||
            lv_obj_get_style_text_blend_mode(obj, part) != LV_BLEND_MODE_NORMAL ||
            lv_obj_get_style_line_blend_mode(obj, part) != LV_BLEND_MODE_NORMAL ||
            lv_obj_get_style_image_blend_mode(obj, part) != LV_BLEND_MODE_NORMAL ||
            lv_obj_get_style_shadow_blend_mode(obj, part) != LV_BLEND_MODE_NORMAL)
    {
        list->blend_mode_all_normal = 0;
    }
#endif
    list->ignore_cache = ignore_cache_ori;
    list->valid_cache = 1;
}

void _lv_obj_disable_style_cahcing(lv_obj_t * obj, bool dis)
{
    uint8_t part;
    for(part = 0; part < _LV_OBJ_PART_REAL_FIRST; part++) {
        lv_style_list_t * list = lv_obj_get_style_list(obj, part);
        if(list == NULL) break;
        list->ignore_cache = dis;
    }
    for(part = _LV_OBJ_PART_REAL_FIRST; part < 0xFF; part++) {
           lv_style_list_t * list = lv_obj_get_style_list(obj, part);
           if(list == NULL) break;
           list->ignore_cache = dis;
       }
}

/**
 * Update the cache of style list
 * @param obj pointer to an object
 * @param part the part of the object
 */
static void update_style_cache_children(lv_obj_t * obj)
{
    uint8_t part;
    for(part = 0; part != _LV_OBJ_PART_REAL_LAST; part++) {
        lv_style_list_t * list = lv_obj_get_style_list(obj, part);
        if(list == NULL) break;

        bool ignore_cache_ori = list->ignore_cache;
        list->ignore_cache = 1;

        list->opa_scale_cover    = lv_obj_get_style_opa_scale(obj, part) == LV_OPA_COVER ? 1 : 0;
        list->text_decor_none    = lv_obj_get_style_text_decor(obj, part) == LV_TEXT_DECOR_NONE ? 1 : 0;
        list->text_font_normal    = lv_obj_get_style_text_font(obj, part) == lv_theme_get_font_normal() ? 1 : 0;
        list->img_recolor_opa_transp    = lv_obj_get_style_image_recolor_opa(obj, part) == LV_OPA_TRANSP ? 1 : 0;

        list->text_space_zero = 1;
        if(lv_obj_get_style_text_letter_space(obj, part) != 0 ||
                lv_obj_get_style_text_line_space(obj, part) != 0) {
            list->text_space_zero = 0;
        }

        list->ignore_cache = ignore_cache_ori;
    }

    lv_obj_t * child = lv_obj_get_child(obj, NULL);
    while(child) {
        update_style_cache_children(child);
        child = lv_obj_get_child(obj, child);
    }

}

/**
 * Mark the object and all of it's children's style lists as invalid.
 * The cache will be updated when a cached property asked nest time
 * @param obj pointer to an object
 */
static void invalidate_style_cache(lv_obj_t * obj, uint8_t part, lv_style_property_t prop)
{
    if(style_prop_is_cacheble(prop) == false) return;

    if(part != LV_OBJ_PART_ALL) {
        lv_style_list_t * list = lv_obj_get_style_list(obj, part);
        if(list == NULL) return;
        list->valid_cache = 0;
    } else {

        for(part = 0; part < _LV_OBJ_PART_REAL_FIRST; part++) {
            lv_style_list_t * list = lv_obj_get_style_list(obj, part);
            if(list == NULL) break;
            list->valid_cache = 0;
        }
        for(part = _LV_OBJ_PART_REAL_FIRST; part < 0xFF; part++) {
               lv_style_list_t * list = lv_obj_get_style_list(obj, part);
               if(list == NULL) break;
               list->valid_cache = 0;
           }
    }

    lv_obj_t * child = lv_obj_get_child(obj, NULL);
    while(child) {
        update_style_cache_children(child);
        child = lv_obj_get_child(obj, child);
    }
}
<|MERGE_RESOLUTION|>--- conflicted
+++ resolved
@@ -1427,6 +1427,25 @@
     }
 }
 
+/**
+ * Enable/disable the use of style cahche for an object
+ * @param obj pointer to an object
+ * @param dis true: disable; false: enable (re-enable)
+ */
+void _lv_obj_disable_style_caching(lv_obj_t * obj, bool dis)
+{
+    uint8_t part;
+    for(part = 0; part < _LV_OBJ_PART_REAL_FIRST; part++) {
+        lv_style_list_t * list = lv_obj_get_style_list(obj, part);
+        if(list == NULL) break;
+        list->ignore_cache = dis;
+    }
+    for(part = _LV_OBJ_PART_REAL_FIRST; part < 0xFF; part++) {
+           lv_style_list_t * list = lv_obj_get_style_list(obj, part);
+           if(list == NULL) break;
+           list->ignore_cache = dis;
+       }
+}
 
 /*-----------------
  * Attribute set
@@ -1650,7 +1669,7 @@
 
 #if LV_USE_ANIMATION == 0
     obj->state = new_state;
-    lv_obj_refresh_style(obj, LV_STYLE_PROP_ALL);
+    lv_obj_refresh_style(obj, LV_OBJ_PART_ALL, LV_STYLE_PROP_ALL);
 #else
     lv_state_t prev_state = obj->state;
     obj->state = new_state;
@@ -3303,16 +3322,10 @@
         }
     }
 
-<<<<<<< HEAD
 #if LV_USE_OUTLINE
-    if(draw_dsc->outline_opa != LV_OPA_TRANSP) {
-        draw_dsc->outline_width = lv_obj_get_style_outline_width(obj, part);
-        if(draw_dsc->outline_width) {
-=======
     draw_dsc->outline_width = lv_obj_get_style_outline_width(obj, part);
     if(draw_dsc->outline_width) {
         if(draw_dsc->outline_opa != LV_OPA_TRANSP) {
->>>>>>> 07cb113c
             draw_dsc->outline_opa = lv_obj_get_style_outline_opa(obj, part);
             if(draw_dsc->outline_opa > LV_OPA_MIN) {
                 draw_dsc->outline_pad = lv_obj_get_style_outline_pad(obj, part);
@@ -3325,16 +3338,10 @@
     }
 #endif
 
-<<<<<<< HEAD
 #if LV_USE_PATTERN
-    if(draw_dsc->pattern_opa != LV_OPA_TRANSP) {
-        draw_dsc->pattern_image = lv_obj_get_style_pattern_image(obj, part);
-        if(draw_dsc->pattern_image) {
-=======
     draw_dsc->pattern_image = lv_obj_get_style_pattern_image(obj, part);
     if(draw_dsc->pattern_image) {
         if(draw_dsc->pattern_opa != LV_OPA_TRANSP) {
->>>>>>> 07cb113c
             draw_dsc->pattern_opa = lv_obj_get_style_pattern_opa(obj, part);
             if(draw_dsc->pattern_opa > LV_OPA_MIN) {
                 draw_dsc->pattern_recolor_opa = lv_obj_get_style_pattern_recolor_opa(obj, part);
@@ -3372,16 +3379,10 @@
     }
 #endif
 
-<<<<<<< HEAD
 #if LV_USE_VALUE_STR
-    if(draw_dsc->value_opa > LV_OPA_MIN) {
-        draw_dsc->value_str = lv_obj_get_style_value_str(obj, part);
-        if(draw_dsc->value_str) {
-=======
     draw_dsc->value_str = lv_obj_get_style_value_str(obj, part);
     if(draw_dsc->value_str) {
         if(draw_dsc->value_opa > LV_OPA_MIN) {
->>>>>>> 07cb113c
             draw_dsc->value_opa = lv_obj_get_style_value_opa(obj, part);
             if(draw_dsc->value_opa > LV_OPA_MIN) {
                 draw_dsc->value_ofs_x = lv_obj_get_style_value_ofs_x(obj, part);
@@ -4595,21 +4596,6 @@
     list->valid_cache = 1;
 }
 
-void _lv_obj_disable_style_cahcing(lv_obj_t * obj, bool dis)
-{
-    uint8_t part;
-    for(part = 0; part < _LV_OBJ_PART_REAL_FIRST; part++) {
-        lv_style_list_t * list = lv_obj_get_style_list(obj, part);
-        if(list == NULL) break;
-        list->ignore_cache = dis;
-    }
-    for(part = _LV_OBJ_PART_REAL_FIRST; part < 0xFF; part++) {
-           lv_style_list_t * list = lv_obj_get_style_list(obj, part);
-           if(list == NULL) break;
-           list->ignore_cache = dis;
-       }
-}
-
 /**
  * Update the cache of style list
  * @param obj pointer to an object
