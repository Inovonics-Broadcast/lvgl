--- conflicted
+++ resolved
@@ -137,14 +137,8 @@
 {
     LV_ASSERT_OBJ(obj, LV_OBJX_NAME);
     LV_ASSERT_NULL(series);
-<<<<<<< HEAD
     
     lv_chart_t * chart    = (lv_chart_t *)obj;
-=======
-
-    if(chart == NULL || series == NULL) return;
-    lv_chart_ext_t * ext = lv_obj_get_ext_attr(chart);
->>>>>>> eaacde67
     if(!series->ext_buf_assigned && series->points) lv_mem_free(series->points);
 
     _lv_ll_remove(&chart->series_ll, series);
@@ -344,7 +338,7 @@
  * Initialize all data points with a value
  * @param chart pointer to chart object
  * @param ser pointer to a data series on 'chart'
- * @param y the new value for all points
+ * @param y the new value  for all points
  */
 void lv_chart_init_points(lv_obj_t * obj, lv_chart_series_t * ser, lv_coord_t y)
 {
@@ -652,14 +646,8 @@
 
     lv_coord_t x = 0;
 
-<<<<<<< HEAD
-
     if(chart->type & LV_CHART_TYPE_LINE) {
         x = (w * id) / (chart->point_cnt - 1);
-=======
-    if(ext->type & LV_CHART_TYPE_LINE) {
-        x = (w * id) / (ext->point_cnt - 1);
->>>>>>> eaacde67
     }
     else if(chart->type & LV_CHART_TYPE_COLUMN) {
         lv_coord_t col_w = w / ((_lv_ll_get_len(&chart->series_ll) + 1) * chart->point_cnt); /* Suppose + 1 series as separator*/
@@ -708,23 +696,6 @@
     return (lv_coord_t)y;
 }
 
-<<<<<<< HEAD
-=======
-/**
- * Get the series area of a chart.
- * @param chart pointer to a chart object
- * @param series_area pointer to an area variable that the result will be put in.
- */
-void lv_chart_get_series_area(lv_obj_t * chart, lv_area_t * series_area)
-{
-    lv_area_copy(series_area, &chart->coords);
-    series_area->x1 += lv_obj_get_style_pad_left(chart, LV_CHART_PART_BG);
-    series_area->x2 -= lv_obj_get_style_pad_right(chart, LV_CHART_PART_BG);
-    series_area->y1 += lv_obj_get_style_pad_top(chart, LV_CHART_PART_BG);
-    series_area->y2 -= lv_obj_get_style_pad_bottom(chart, LV_CHART_PART_BG);
-}
-
->>>>>>> eaacde67
 /*=====================
  * Other functions
  *====================*/
@@ -837,19 +808,9 @@
         draw_div_lines(obj, clip_area);
         draw_axes(obj, clip_area);
 
-<<<<<<< HEAD
         lv_chart_t * chart  = (lv_chart_t *)obj;
         if(chart->type & LV_CHART_TYPE_LINE) draw_series_line(obj, clip_area);
         else if(chart->type & LV_CHART_TYPE_COLUMN) draw_series_column(obj, clip_area);
-=======
-        draw_series_bg(chart, &series_area, clip_area);
-        draw_axes(chart, &series_area, clip_area);
-
-        lv_chart_ext_t * ext = lv_obj_get_ext_attr(chart);
-        if(ext->type & LV_CHART_TYPE_LINE) draw_series_line(chart, &series_area, clip_area);
-        if(ext->type & LV_CHART_TYPE_COLUMN) draw_series_column(chart, &series_area, clip_area);
-        draw_cursors(chart, &series_area, clip_area);
->>>>>>> eaacde67
 
         draw_cursors(obj, clip_area);
     }
@@ -900,42 +861,6 @@
     return res;
 }
 
-<<<<<<< HEAD
-=======
-/**
- * Get the style descriptor of a part of the object
- * @param chart pointer the object
- * @param part the part of the chart. (LV_CHART_PART_...)
- * @return pointer to the style descriptor of the specified part
- */
-static lv_style_list_t * lv_chart_get_style(lv_obj_t * chart, uint8_t part)
-{
-    LV_ASSERT_OBJ(chart, LV_OBJX_NAME);
-
-    lv_chart_ext_t * ext = lv_obj_get_ext_attr(chart);
-    lv_style_list_t * style_dsc_p;
-
-    switch(part) {
-        case LV_CHART_PART_BG:
-            style_dsc_p = &chart->style_list;
-            break;
-        case LV_CHART_PART_SERIES_BG:
-            style_dsc_p = &ext->style_series_bg;
-            break;
-        case LV_CHART_PART_SERIES:
-            style_dsc_p = &ext->style_series;
-            break;
-        case LV_CHART_PART_CURSOR:
-            style_dsc_p = &ext->style_cursors;
-            break;
-        default:
-            style_dsc_p = NULL;
-    }
-
-    return style_dsc_p;
-}
-
->>>>>>> eaacde67
 /**
  * Draw the division lines on chart background
  * @param chart pointer to chart object
@@ -1023,31 +948,18 @@
     obj->state = LV_STATE_PRESSED;
     lv_coord_t point_size_pr = lv_obj_get_style_size(obj, LV_PART_ITEMS);
 
-<<<<<<< HEAD
     obj->state = state_ori;
 
     lv_coord_t point_size_act;
-=======
-    lv_coord_t point_radius = lv_obj_get_style_size(chart, LV_CHART_PART_SERIES);
->>>>>>> eaacde67
 
     /*Do not bother with line ending is the point will over it*/
     if(point_size > line_dsc_default.width / 2) line_dsc_default.raw_end = 1;
 
     /*Go through all data lines*/
-<<<<<<< HEAD
     _LV_LL_READ_BACK(&chart->series_ll, ser) {
     	if (ser->hidden) continue;
         line_dsc_default.color = ser->color;
         point_dsc_default.bg_color = ser->color;
-=======
-    _LV_LL_READ_BACK(ext->series_ll, ser) {
-        if(ser->hidden) continue;
-        line_dsc.color = ser->color;
-        point_dsc.bg_color = ser->color;
-        area_dsc.bg_color = ser->color;
-        area_dsc.bg_grad_color = ser->color;
->>>>>>> eaacde67
 
         lv_coord_t start_point = chart->update_mode == LV_CHART_UPDATE_MODE_SHIFT ? ser->start_point : 0;
 
@@ -1176,15 +1088,9 @@
         x_act += obj->coords.x1 + x_ofs;
 
         /*Draw the current point of all data line*/
-<<<<<<< HEAD
         _LV_LL_READ_BACK(&chart->series_ll, ser) {
         	if (ser->hidden) continue;
             lv_coord_t start_point = chart->update_mode == LV_CHART_UPDATE_MODE_SHIFT ? ser->start_point : 0;
-=======
-        _LV_LL_READ_BACK(ext->series_ll, ser) {
-            if(ser->hidden) continue;
-            lv_coord_t start_point = ext->update_mode == LV_CHART_UPDATE_MODE_SHIFT ? ser->start_point : 0;
->>>>>>> eaacde67
 
             col_a.x1 = x_act;
             col_a.x2 = col_a.x1 + col_w - col_space;
@@ -1417,21 +1323,11 @@
 
     lv_draw_label_dsc_t label_dsc;
     lv_draw_label_dsc_init(&label_dsc);
-<<<<<<< HEAD
     lv_obj_init_draw_label_dsc(obj, LV_PART_MARKER, &label_dsc);
 
     lv_coord_t major_tick_len = lv_obj_get_style_pad_bottom(obj, LV_PART_MARKER);
     lv_coord_t minor_tick_len = major_tick_len / 2;
     lv_coord_t label_gap = TICK_LABEL_GAP;
-=======
-    lv_obj_init_draw_label_dsc(chart, LV_CHART_PART_BG, &label_dsc);
-
-    /* calculate the size of tick marks */
-    if(ext->x_axis.major_tick_len == LV_CHART_TICK_LENGTH_AUTO)
-        major_tick_len = (int32_t)w * LV_CHART_AXIS_MAJOR_TICK_LEN_COE;
-    else
-        major_tick_len = ext->x_axis.major_tick_len;
->>>>>>> eaacde67
 
     if(h + y_ofs > clip_area->y2) return;
     if(h + y_ofs + label_gap  + label_dsc.font->line_height + major_tick_len < clip_area->y1) return;
