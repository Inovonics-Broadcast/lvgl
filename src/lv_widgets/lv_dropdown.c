--- conflicted
+++ resolved
@@ -534,7 +534,6 @@
 void lv_dropdown_open(lv_obj_t * ddlist)
 {
     lv_dropdown_ext_t * ext = lv_obj_get_ext_attr(ddlist);
-<<<<<<< HEAD
     if(ext->list) return;
 
     ext->list = lv_obj_create(lv_obj_get_screen(ddlist), NULL);
@@ -548,26 +547,6 @@
     if(list_ext == NULL) {
         lv_obj_del(ext->list);
         ext->list = NULL;
-=======
-    if(ext->page) return;
-
-    ext->page = lv_page_create(lv_obj_get_screen(ddlist), NULL);
-    lv_obj_add_protect(ext->page, LV_PROTECT_POS | LV_PROTECT_CLICK_FOCUS);
-    lv_obj_add_protect(lv_page_get_scrollable(ext->page), LV_PROTECT_CLICK_FOCUS);
-
-    lv_obj_set_base_dir(ext->page, lv_obj_get_base_dir(ddlist));
-
-    if(ancestor_page_signal == NULL) ancestor_page_signal = lv_obj_get_signal_cb(ext->page);
-    if(ancestor_page_scrl_signal == NULL) ancestor_page_scrl_signal = lv_obj_get_signal_cb(lv_page_get_scrollable(
-                                                                                                   ext->page));
-    if(ancestor_page_design == NULL) ancestor_page_design = lv_obj_get_design_cb(ext->page);
-
-    lv_dropdown_page_ext_t * page_ext = lv_obj_allocate_ext_attr(ext->page, sizeof(lv_dropdown_page_ext_t));
-    LV_ASSERT_MEM(page_ext);
-    if(page_ext == NULL) {
-        lv_obj_del(ext->page);
-        ext->page = NULL;
->>>>>>> 540856a8
         return;
     }
     list_ext->ddlist = ddlist;
@@ -644,7 +623,7 @@
     }
 
     if(lv_label_get_align(label) == LV_LABEL_ALIGN_RIGHT) {
-        lv_obj_set_x(label, lv_obj_get_width_fit(ext->page) - lv_obj_get_width(label));
+        lv_obj_set_x(label, lv_obj_get_width_fit(ext->list) - lv_obj_get_width(label));
     }
 }
 
@@ -710,15 +689,11 @@
 
         const char * txt;
 
-<<<<<<< HEAD
-        txt = ext->dir != LV_DIR_LEFT ? opt_txt : ext->symbol;
-=======
         bool rev = false;
-        if(ext->dir == LV_DROPDOWN_DIR_LEFT) rev = true;
+        if(ext->dir == LV_DIR_LEFT) rev = true;
         if(lv_obj_get_base_dir(ddlist) == LV_BIDI_DIR_RTL) rev = true;
 
         txt = rev ? ext->symbol : opt_txt;
->>>>>>> 540856a8
         if(txt) {
             _lv_txt_get_size(&txt_size, txt, label_dsc.font, label_dsc.letter_space, label_dsc.line_space, LV_COORD_MAX,
                              label_dsc.flag);
@@ -738,11 +713,7 @@
             lv_draw_label(&txt_area, clip_area, &label_dsc, txt, NULL);
         }
 
-<<<<<<< HEAD
-        txt = ext->dir != LV_DIR_LEFT ? ext->symbol : opt_txt;
-=======
-        txt =rev ? opt_txt : ext->symbol;
->>>>>>> 540856a8
+        txt = rev ? opt_txt : ext->symbol;
         if(txt) {
             _lv_txt_get_size(&txt_size, txt, label_dsc.font, label_dsc.letter_space, label_dsc.line_space, LV_COORD_MAX,
                              label_dsc.flag);
