--- conflicted
+++ resolved
@@ -120,13 +120,11 @@
 
     int has_next = gd_get_frame(ext->gif);
     if(has_next == 0) {
-<<<<<<< HEAD
-        lv_signal_send(img, LV_SIGNAL_LEAVE, NULL);
-        lv_event_send(img, LV_EVENT_LEAVE, NULL);
-=======
+        lv_res_t res = lv_signal_send(img, LV_SIGNAL_LEAVE, NULL);
+        if(res != LV_RES_OK) return;
+      
         lv_res_t res = lv_event_send(img, LV_EVENT_LEAVE, NULL);
         if(res != LV_RES_OK) return;
->>>>>>> 1967de37
     }
 
     lv_obj_invalidate(img);
