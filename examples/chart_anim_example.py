# init

import lvgl as lv

lv.init()


class driver:
    def init_disp_drv(self, flush, hor_res, ver_res, buf_size=0):
        disp_buf1 = lv.disp_buf_t()
        if not buf_size:
            buf_size = (hor_res * ver_res) // lv.color_t.SIZE
        buf1_1 = bytearray(buf_size)
<<<<<<< HEAD
        disp_buf1.init(buf1_1, None, len(buf1_1)//4)
=======
        lv.disp_buf_init(disp_buf1, buf1_1, None, len(buf1_1) // lv.color_t.SIZE)
>>>>>>> 6980758a
        disp_drv = lv.disp_drv_t()
        disp_drv.init()
        disp_drv.buffer = disp_buf1
        disp_drv.flush_cb = flush
        disp_drv.hor_res = hor_res
        disp_drv.ver_res = ver_res
        disp_drv.register()

    def init_indev_drv(self, mouse_read):
        indev_drv = lv.indev_drv_t()
<<<<<<< HEAD
        indev_drv.init()
        indev_drv.type = lv.INDEV_TYPE.POINTER
        indev_drv.read_cb = mouse_read
        indev_drv.register()
 
=======
        lv.indev_drv_init(indev_drv)
        indev_drv.type = lv.INDEV_TYPE.POINTER
        indev_drv.read_cb = mouse_read
        lv.indev_drv_register(indev_drv)
>>>>>>> 6980758a

    def init_gui_fb(self):
        import fb

        fb.init()
        if self.init_disp_drv(fb.flush, 480, 320):
            print("Initialized Linux Frame Buffer device")
            return True
        else:
            fb.deinit()
            return False

    def init_gui_SDL(self):
        import SDL

        SDL.init()
        self.init_disp_drv(SDL.monitor_flush, 480, 320)
        self.init_indev_drv(SDL.mouse_read)
        print("Initialized SDL device")
        return True

    def init_gui_esp32(self):
        import lvesp32
        import ILI9341 as ili

        disp = ili.display(miso=5, mosi=18, clk=19, cs=13, dc=12, rst=4, backlight=15)
        disp.init()
        self.init_disp_drv(disp.flush, 240, 320)
        import rtch

        touch = rtch.touch(xp=32, yp=33, xm=25, ym=26, touch_rail=27, touch_sense=33)
        touch.init()
        self.init_indev_drv(touch_read)
        print("Initialized ILI9341 device")
        return True

    def init_gui_stm32(self):
        import rk043fn48h as lcd
        import lvstm32

        hres = 480
        vres = 272
        tick = lvstm32.lvstm32()
        lcd.init(w=hres, h=vres)
        self.init_disp_drv(lcd.flush, hres, vres)
        self.init_indev_drv(lcd.ts_read)
        return True

    def init_gui(self):

        # Identify platform and initialize it

        try:
            if self.init_gui_esp32():
                return
        except ImportError:
            pass

        # try:
        #     if self.init_gui_fb():
        #         return
        # except ImportError:
        #     pass

        try:
            if self.init_gui_SDL():
                return
        except ImportError:
            pass

        try:
            self.init_gui_stm32()
        except ImportError:
            pass


drv = driver()
drv.init_gui()

# Animation helper class


class Anim(lv.anim_t):
    def __init__(self, obj, val, size, exec_cb, path_cb, time=500, playback=False, ready_cb=None):
        super().__init__()
<<<<<<< HEAD
        self.init()
        self.set_time(time)
        self.set_values(val, val+size)
=======
        lv.anim_init(self)
        lv.anim_set_time(self, time, 0)
        lv.anim_set_values(self, val, val + size)
>>>>>>> 6980758a
        if callable(exec_cb):
            self.set_custom_exec_cb(exec_cb)
        else:
<<<<<<< HEAD
            self.set_exec_cb(obj, exec_cb)
        path = lv.anim_path_t({'cb': path_cb})
        self.set_path(path)
        if playback: self.set_playback(0)
        if ready_cb: self.set_ready_cb(ready_cb)
        self.start()
=======
            lv.anim_set_exec_cb(self, obj, exec_cb)
        lv.anim_set_path_cb(self, path_cb)
        if playback:
            lv.anim_set_playback(self, 0)
        if ready_cb:
            lv.anim_set_ready_cb(self, ready_cb)
        lv.anim_create(self)
>>>>>>> 6980758a


# An animated chart


class AnimatedChart(lv.chart):
    def __init__(self, parent, val, size):
        super().__init__(parent)
        self.val = val
        self.size = size
        self.max = 2000
        self.min = 500
        self.factor = 100
        self.anim_phase1()

    def anim_phase1(self):
        Anim(
<<<<<<< HEAD
            self, 
            self.val, 
            self.size, 
            lambda a, val: self.set_range(0, val), 
            lv.anim_path_t.ease_in, 
            ready_cb=lambda a:self.anim_phase2(),
            time=(self.max * self.factor) // 100)

    def anim_phase2(self):
        Anim(
            self, 
            self.val+self.size, 
            -self.size, 
            lambda a, val: self.set_range(0, val), 
            lv.anim_path_t.ease_out, 
            ready_cb=lambda a:self.anim_phase1(),
            time=(self.min * self.factor) // 100)
=======
            self,
            self.val,
            self.size,
            lambda a, val: self.set_range(0, val),
            lv.anim_path_ease_in,
            ready_cb=lambda a: self.anim_phase2(),
            time=(self.max * self.factor) // 100,
        )

    def anim_phase2(self):
        Anim(
            self,
            self.val + self.size,
            -self.size,
            lambda a, val: self.set_range(0, val),
            lv.anim_path_ease_out,
            ready_cb=lambda a: self.anim_phase1(),
            time=(self.min * self.factor) // 100,
        )

>>>>>>> 6980758a

# Create the chart

scr = lv.obj()
chart = AnimatedChart(scr, 100, 1000)
chart.set_width(scr.get_width() - 100)
chart.align(scr, lv.ALIGN.CENTER, 0, 0)
series1 = chart.add_series(lv.color_hex(0xFF0000))
<<<<<<< HEAD
chart.set_type(chart.TYPE.LINE)
# chart.set_series_width(3)
chart.set_range(0,100)
=======
chart.set_type(chart.TYPE.POINT | chart.TYPE.LINE)
chart.set_series_width(3)
chart.set_range(0, 100)
>>>>>>> 6980758a
chart.init_points(series1, 10)
chart.set_points(series1, [10, 20, 30, 20, 10, 40, 50, 90, 95, 90])
chart.set_x_tick_texts("a\nb\nc\nd\ne", 2, lv.chart.AXIS.DRAW_LAST_TICK)
chart.set_x_tick_length(10, 5)
chart.set_y_tick_texts("1\n2\n3\n4\n5", 2, lv.chart.AXIS.DRAW_LAST_TICK)
chart.set_y_tick_length(10, 5)
chart.set_div_line_count(3, 3)
# chart.set_margin(30)

# Create a slider that controls the chart animation speed


def on_slider_changed(self, obj=None, event=-1):
    chart.factor = slider.get_value()


slider = lv.slider(scr)
slider.align(chart, lv.ALIGN.OUT_RIGHT_TOP, 10, 0)
slider.set_width(10)
slider.set_height(chart.get_height())
slider.set_range(10, 200)
slider.set_value(chart.factor, 0)
slider.set_event_cb(on_slider_changed)

# Load the screen

lv.scr_load(scr)<|MERGE_RESOLUTION|>--- conflicted
+++ resolved
@@ -11,11 +11,7 @@
         if not buf_size:
             buf_size = (hor_res * ver_res) // lv.color_t.SIZE
         buf1_1 = bytearray(buf_size)
-<<<<<<< HEAD
-        disp_buf1.init(buf1_1, None, len(buf1_1)//4)
-=======
-        lv.disp_buf_init(disp_buf1, buf1_1, None, len(buf1_1) // lv.color_t.SIZE)
->>>>>>> 6980758a
+        disp_buf1.init(buf1_1, None, len(buf1_1) // lv.color_t.SIZE)
         disp_drv = lv.disp_drv_t()
         disp_drv.init()
         disp_drv.buffer = disp_buf1
@@ -26,18 +22,10 @@
 
     def init_indev_drv(self, mouse_read):
         indev_drv = lv.indev_drv_t()
-<<<<<<< HEAD
         indev_drv.init()
         indev_drv.type = lv.INDEV_TYPE.POINTER
         indev_drv.read_cb = mouse_read
         indev_drv.register()
- 
-=======
-        lv.indev_drv_init(indev_drv)
-        indev_drv.type = lv.INDEV_TYPE.POINTER
-        indev_drv.read_cb = mouse_read
-        lv.indev_drv_register(indev_drv)
->>>>>>> 6980758a
 
     def init_gui_fb(self):
         import fb
@@ -123,34 +111,20 @@
 class Anim(lv.anim_t):
     def __init__(self, obj, val, size, exec_cb, path_cb, time=500, playback=False, ready_cb=None):
         super().__init__()
-<<<<<<< HEAD
         self.init()
         self.set_time(time)
-        self.set_values(val, val+size)
-=======
-        lv.anim_init(self)
-        lv.anim_set_time(self, time, 0)
-        lv.anim_set_values(self, val, val + size)
->>>>>>> 6980758a
+        self.set_values(val, val + size)
         if callable(exec_cb):
             self.set_custom_exec_cb(exec_cb)
         else:
-<<<<<<< HEAD
             self.set_exec_cb(obj, exec_cb)
-        path = lv.anim_path_t({'cb': path_cb})
+        path = lv.anim_path_t({"cb": path_cb})
         self.set_path(path)
-        if playback: self.set_playback(0)
-        if ready_cb: self.set_ready_cb(ready_cb)
+        if playback:
+            self.set_playback(0)
+        if ready_cb:
+            self.set_ready_cb(ready_cb)
         self.start()
-=======
-            lv.anim_set_exec_cb(self, obj, exec_cb)
-        lv.anim_set_path_cb(self, path_cb)
-        if playback:
-            lv.anim_set_playback(self, 0)
-        if ready_cb:
-            lv.anim_set_ready_cb(self, ready_cb)
-        lv.anim_create(self)
->>>>>>> 6980758a
 
 
 # An animated chart
@@ -168,14 +142,14 @@
 
     def anim_phase1(self):
         Anim(
-<<<<<<< HEAD
             self, 
             self.val, 
             self.size, 
             lambda a, val: self.set_range(0, val), 
             lv.anim_path_t.ease_in, 
             ready_cb=lambda a:self.anim_phase2(),
-            time=(self.max * self.factor) // 100)
+            time=(self.max * self.factor) // 100,
+        )
 
     def anim_phase2(self):
         Anim(
@@ -185,29 +159,8 @@
             lambda a, val: self.set_range(0, val), 
             lv.anim_path_t.ease_out, 
             ready_cb=lambda a:self.anim_phase1(),
-            time=(self.min * self.factor) // 100)
-=======
-            self,
-            self.val,
-            self.size,
-            lambda a, val: self.set_range(0, val),
-            lv.anim_path_ease_in,
-            ready_cb=lambda a: self.anim_phase2(),
-            time=(self.max * self.factor) // 100,
-        )
-
-    def anim_phase2(self):
-        Anim(
-            self,
-            self.val + self.size,
-            -self.size,
-            lambda a, val: self.set_range(0, val),
-            lv.anim_path_ease_out,
-            ready_cb=lambda a: self.anim_phase1(),
             time=(self.min * self.factor) // 100,
         )
-
->>>>>>> 6980758a
 
 # Create the chart
 
@@ -216,15 +169,8 @@
 chart.set_width(scr.get_width() - 100)
 chart.align(scr, lv.ALIGN.CENTER, 0, 0)
 series1 = chart.add_series(lv.color_hex(0xFF0000))
-<<<<<<< HEAD
 chart.set_type(chart.TYPE.LINE)
-# chart.set_series_width(3)
-chart.set_range(0,100)
-=======
-chart.set_type(chart.TYPE.POINT | chart.TYPE.LINE)
-chart.set_series_width(3)
 chart.set_range(0, 100)
->>>>>>> 6980758a
 chart.init_points(series1, 10)
 chart.set_points(series1, [10, 20, 30, 20, 10, 40, 50, 90, 95, 90])
 chart.set_x_tick_texts("a\nb\nc\nd\ne", 2, lv.chart.AXIS.DRAW_LAST_TICK)
