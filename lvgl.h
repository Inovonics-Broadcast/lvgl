/**
 * @file lvgl.h
 * Include all LittleV GL related headers
 */
 
#ifndef LVGL_H
#define LVGL_H

#ifdef __cplusplus
extern "C" {
#endif


/***************************
 * CURRENT VERSION OF LVGL
 ***************************/
/*Current version of LVGL*/
<<<<<<< HEAD
#define LVGL_VERSION_MAJOR   7
#define LVGL_VERSION_MINOR   5
#define LVGL_VERSION_PATCH   0
=======
#define LVGL_VERSION_MAJOR 7
#define LVGL_VERSION_MINOR 6
#define LVGL_VERSION_PATCH 0
>>>>>>> cc437620
#define LVGL_VERSION_INFO "dev"

/*********************
 *      INCLUDES
 *********************/

#include "src/lv_misc/lv_log.h"
#include "src/lv_misc/lv_task.h"
#include "src/lv_misc/lv_math.h"
#include "src/lv_misc/lv_async.h"

#include "src/lv_hal/lv_hal.h"

#include "src/lv_core/lv_obj.h"
#include "src/lv_core/lv_group.h"
#include "src/lv_core/lv_indev.h"

#include "src/lv_core/lv_refr.h"
#include "src/lv_core/lv_disp.h"

#include "src/lv_themes/lv_theme.h"

#include "src/lv_font/lv_font.h"
#include "src/lv_font/lv_font_loader.h"
#include "src/lv_font/lv_font_fmt_txt.h"
#include "src/lv_misc/lv_printf.h"

#include "src/lv_widgets/lv_btn.h"
#include "src/lv_widgets/lv_imgbtn.h"
#include "src/lv_widgets/lv_img.h"
#include "src/lv_widgets/lv_label.h"
#include "src/lv_widgets/lv_line.h"
#include "src/lv_widgets/lv_page.h"
#include "src/lv_widgets/lv_cont.h"
#include "src/lv_widgets/lv_list.h"
#include "src/lv_widgets/lv_chart.h"
#include "src/lv_widgets/lv_table.h"
#include "src/lv_widgets/lv_checkbox.h"
#include "src/lv_widgets/lv_cpicker.h"
#include "src/lv_widgets/lv_bar.h"
#include "src/lv_widgets/lv_slider.h"
#include "src/lv_widgets/lv_led.h"
#include "src/lv_widgets/lv_btnmatrix.h"
#include "src/lv_widgets/lv_keyboard.h"
#include "src/lv_widgets/lv_dropdown.h"
#include "src/lv_widgets/lv_roller.h"
#include "src/lv_widgets/lv_textarea.h"
#include "src/lv_widgets/lv_canvas.h"
#include "src/lv_widgets/lv_win.h"
#include "src/lv_widgets/lv_tabview.h"
#include "src/lv_widgets/lv_tileview.h"
#include "src/lv_widgets/lv_msgbox.h"
#include "src/lv_widgets/lv_objmask.h"
#include "src/lv_widgets/lv_gauge.h"
#include "src/lv_widgets/lv_linemeter.h"
#include "src/lv_widgets/lv_switch.h"
#include "src/lv_widgets/lv_arc.h"
#include "src/lv_widgets/lv_spinner.h"
#include "src/lv_widgets/lv_calendar.h"
#include "src/lv_widgets/lv_spinbox.h"

#include "src/lv_draw/lv_img_cache.h"

#include "src/lv_api_map.h"

/*********************
 *      DEFINES
 *********************/

/**********************
 *      TYPEDEFS
 **********************/

/**********************
 * GLOBAL PROTOTYPES
 **********************/

/**********************
 *      MACROS
 **********************/

/** Gives 1 if the x.y.z version is supported in the current version
 * Usage:
 *
 * - Require v6
 * #if LV_VERSION_CHECK(6,0,0)
 *   new_func_in_v6();
 * #endif
 *
 *
 * - Require at least v5.3
 * #if LV_VERSION_CHECK(5,3,0)
 *   new_feature_from_v5_3();
 * #endif
 *
 *
 * - Require v5.3.2 bugfixes
 * #if LV_VERSION_CHECK(5,3,2)
 *   bugfix_in_v5_3_2();
 * #endif
 *
 * */
#define LV_VERSION_CHECK(x,y,z) (x == LVGL_VERSION_MAJOR && (y < LVGL_VERSION_MINOR || (y == LVGL_VERSION_MINOR && z <= LVGL_VERSION_PATCH)))


#ifdef __cplusplus
}
#endif

#endif /*LVGL_H*/<|MERGE_RESOLUTION|>--- conflicted
+++ resolved
@@ -15,15 +15,9 @@
  * CURRENT VERSION OF LVGL
  ***************************/
 /*Current version of LVGL*/
-<<<<<<< HEAD
-#define LVGL_VERSION_MAJOR   7
-#define LVGL_VERSION_MINOR   5
-#define LVGL_VERSION_PATCH   0
-=======
 #define LVGL_VERSION_MAJOR 7
-#define LVGL_VERSION_MINOR 6
+#define LVGL_VERSION_MINOR 5
 #define LVGL_VERSION_PATCH 0
->>>>>>> cc437620
 #define LVGL_VERSION_INFO "dev"
 
 /*********************
