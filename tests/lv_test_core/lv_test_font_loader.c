--- conflicted
+++ resolved
@@ -1,222 +1,215 @@
-/**
- * @file lv_test_font_loader.c
- *
- */
-
-/*********************
- *      INCLUDES
- *********************/
-
-#include "../../lvgl.h"
-#if LV_BUILD_TEST
-#include "../lv_test_assert.h"
-#include "../src/lv_font/lv_font_fmt_txt.h"
-#include "../src/lv_font/lv_font.h"
-#include "../src/lv_font/lv_font_loader.h"
-
-#include "lv_test_font_loader.h" 
-
-/*********************
- *      DEFINES
- *********************/
-
-/**********************
- *      TYPEDEFS
- **********************/
-
-/**********************
- *  STATIC PROTOTYPES
- **********************/
-
-#if LV_USE_FILESYSTEM
-static int compare_fonts(lv_font_t * f1, lv_font_t * f2);
-#endif
-
-/**********************
- *  STATIC VARIABLES
- **********************/
-
-/**********************
- *      MACROS
- **********************/
-
-/**********************
- *   GLOBAL FUNCTIONS
- **********************/
-
-extern lv_font_t font_1;
-extern lv_font_t font_2;
-extern lv_font_t font_3;
-
-void lv_test_font_loader(void)
-{
-<<<<<<< HEAD
-#if LV_USE_FILESYSTEM
-    lv_font_t * font_1_bin = lv_font_load("f:font_1.fnt");
-    lv_font_t * font_2_bin = lv_font_load("f:font_2.fnt");
-    lv_font_t * font_3_bin = lv_font_load("f:font_3.fnt");
-=======
-#if LV_USE_FILESYSTEM && LV_FONT_FMT_TXT_LARGE == 0
-    lv_font_t * font_1_bin = lv_font_load("F:font_1.fnt");
-    lv_font_t * font_2_bin = lv_font_load("F:font_2.fnt");
-    lv_font_t * font_3_bin = lv_font_load("F:font_3.fnt");
->>>>>>> c46be31d
-
-    compare_fonts(&font_1, font_1_bin);
-    compare_fonts(&font_2, font_2_bin);
-    compare_fonts(&font_3, font_3_bin);
-
-    lv_font_free(font_1_bin);
-    lv_font_free(font_2_bin);
-    lv_font_free(font_3_bin);
-#else
-    lv_test_print("SKIP: font load test because it requires LV_USE_FILESYSTEM 1 and LV_FONT_FMT_TXT_LARGE 0");
-#endif
-}
-
-#if LV_USE_FILESYSTEM
-static int compare_fonts(lv_font_t * f1, lv_font_t * f2)
-{
-    lv_test_assert_true(f1 != NULL && f2 != NULL, "font not null");
-
-    lv_test_assert_ptr_eq(f1->get_glyph_dsc, f2->get_glyph_dsc, "glyph_dsc");
-    lv_test_assert_ptr_eq(f1->get_glyph_bitmap, f2->get_glyph_bitmap, "glyph_bitmap");
-    lv_test_assert_int_eq(f1->line_height, f2->line_height, "line_height");
-    lv_test_assert_int_eq(f1->base_line, f2->base_line, "base_line");
-#if !(LVGL_VERSION_MAJOR == 6 && LVGL_VERSION_MINOR == 0)
-    lv_test_assert_int_eq(f1->subpx, f2->subpx, "subpx");
-#endif
-    lv_font_fmt_txt_dsc_t * dsc1 = (lv_font_fmt_txt_dsc_t *) f1->dsc;
-    lv_font_fmt_txt_dsc_t * dsc2 = (lv_font_fmt_txt_dsc_t *) f2->dsc;
-
-    lv_test_assert_int_eq(dsc1->kern_scale, dsc2->kern_scale, "kern_scale");
-    lv_test_assert_int_eq(dsc1->cmap_num, dsc2->cmap_num, "cmap_num");
-    lv_test_assert_int_eq(dsc1->bpp, dsc2->bpp, "bpp");
-    lv_test_assert_int_eq(dsc1->kern_classes, dsc2->kern_classes, "kern_classes");
-    lv_test_assert_int_eq(dsc1->bitmap_format, dsc2->bitmap_format, "bitmap_format");
-
-    // cmaps
-    int total_glyphs = 0;
-    for(int i = 0; i < dsc1->cmap_num; ++i) {
-        lv_font_fmt_txt_cmap_t * cmaps1 = (lv_font_fmt_txt_cmap_t *) &dsc1->cmaps[i];
-        lv_font_fmt_txt_cmap_t * cmaps2 = (lv_font_fmt_txt_cmap_t *) &dsc2->cmaps[i];
-
-        lv_test_assert_int_eq(cmaps1->range_start, cmaps2->range_start, "range_start");
-        lv_test_assert_int_eq(cmaps1->range_length, cmaps2->range_length, "range_length");
-        lv_test_assert_int_eq(cmaps1->glyph_id_start, cmaps2->glyph_id_start, "glyph_id_start");
-        lv_test_assert_int_eq(cmaps1->type, cmaps2->type, "type");
-        lv_test_assert_int_eq(cmaps1->list_length, cmaps2->list_length, "list_length");
-
-        if(cmaps1->unicode_list != NULL && cmaps2->unicode_list != NULL) {
-            lv_test_assert_true(cmaps1->unicode_list && cmaps2->unicode_list, "unicode_list");
-
-            lv_test_assert_array_eq(
-                    (uint8_t *) cmaps1->unicode_list,
-                    (uint8_t *) cmaps2->unicode_list,
-                    sizeof(uint16_t) * cmaps1->list_length,
-                    "unicode_list");
-            total_glyphs += cmaps1->list_length;
-        }
-        else {
-            total_glyphs += cmaps1->range_length;
-            lv_test_assert_ptr_eq(cmaps1->unicode_list, cmaps2->unicode_list, "unicode_list");
-        }
-
-        if(cmaps1->glyph_id_ofs_list != NULL && cmaps2->glyph_id_ofs_list != NULL) {
-            uint8_t * ids1 = (uint8_t *) cmaps1->glyph_id_ofs_list;
-            uint8_t * ids2 = (uint8_t *) cmaps2->glyph_id_ofs_list;
-
-            lv_test_assert_array_eq(ids1, ids2, cmaps1->list_length, "glyph_id_ofs_list");
-        }
-        else {
-            lv_test_assert_ptr_eq(cmaps1->glyph_id_ofs_list, cmaps2->glyph_id_ofs_list, "glyph_id_ofs_list");
-        }
-    }
-
-    // kern_dsc
-    if (dsc1->kern_classes == 1 && dsc2->kern_classes == 1) {
-        lv_font_fmt_txt_kern_classes_t * kern1 = (lv_font_fmt_txt_kern_classes_t *) dsc1->kern_dsc;
-        lv_font_fmt_txt_kern_classes_t * kern2 = (lv_font_fmt_txt_kern_classes_t *) dsc2->kern_dsc;
-        if (kern1 != NULL && kern2 != NULL) {
-            lv_test_assert_int_eq(kern1->right_class_cnt, kern2->right_class_cnt, "right_class_cnt");
-            lv_test_assert_int_eq(kern1->left_class_cnt, kern2->left_class_cnt, "left_class_cnt");
-
-            lv_test_assert_array_eq(
-                    (uint8_t *) kern1->left_class_mapping,
-                    (uint8_t *) kern2->left_class_mapping,
-                    kern1->left_class_cnt,
-                    "left_class_mapping");
-
-            lv_test_assert_array_eq(
-                    (uint8_t *) kern1->right_class_mapping,
-                    (uint8_t *) kern2->right_class_mapping,
-                    kern1->right_class_cnt,
-                    "right_class_mapping");
-
-            lv_test_assert_array_eq(
-                    (uint8_t *) kern1->class_pair_values,
-                    (uint8_t *) kern2->class_pair_values,
-                    kern1->right_class_cnt * kern1->left_class_cnt,
-                    "class_pair_values");
-        }
-        else {
-            lv_test_assert_ptr_eq(kern1, kern2, "kern");
-        }
-    }
-    else if (dsc1->kern_classes == 0 && dsc2->kern_classes == 0) {
-        lv_font_fmt_txt_kern_pair_t * kern1 = (lv_font_fmt_txt_kern_pair_t *) dsc1->kern_dsc;
-        lv_font_fmt_txt_kern_pair_t * kern2 = (lv_font_fmt_txt_kern_pair_t *) dsc2->kern_dsc;
-        if (kern1 != NULL && kern2 != NULL) {
-            lv_test_assert_int_eq(kern1->glyph_ids_size, kern2->glyph_ids_size, "glyph_ids_size");
-            lv_test_assert_int_eq(kern1->pair_cnt, kern2->pair_cnt, "pair_cnt");
-
-            int ids_size;
-
-            if (kern1->glyph_ids_size == 0) {
-                ids_size = sizeof(int8_t) * 2 * kern1->pair_cnt;
-            }
-            else {
-                ids_size = sizeof(int16_t) * 2 * kern1->pair_cnt;
-            }
-
-            lv_test_assert_array_eq(kern1->glyph_ids, kern2->glyph_ids, ids_size, "glyph_ids");
-            lv_test_assert_array_eq(
-                    (uint8_t * ) kern1->values,
-                    (uint8_t * ) kern2->values,
-                    kern1->pair_cnt,
-                    "glyph_values");
-        }
-    }
-
-    lv_font_fmt_txt_glyph_dsc_t * glyph_dsc1 = (lv_font_fmt_txt_glyph_dsc_t *) dsc1->glyph_dsc;
-    lv_font_fmt_txt_glyph_dsc_t * glyph_dsc2 = (lv_font_fmt_txt_glyph_dsc_t *) dsc2->glyph_dsc;
-
-    for(int i = 0; i < total_glyphs; ++i) {
-        if (i < total_glyphs - 1) {
-            int size1 = glyph_dsc1[i+1].bitmap_index - glyph_dsc1[i].bitmap_index;
-
-            if (size1 > 0) {
-                lv_test_assert_array_eq(
-                        dsc1->glyph_bitmap + glyph_dsc1[i].bitmap_index,
-                        dsc2->glyph_bitmap + glyph_dsc2[i].bitmap_index,
-                        size1 - 1, "glyph_bitmap");
-            }
-        }
-        lv_test_assert_int_eq(glyph_dsc1[i].adv_w, glyph_dsc2[i].adv_w, "adv_w");
-        lv_test_assert_int_eq(glyph_dsc1[i].box_w, glyph_dsc2[i].box_w, "box_w");
-        lv_test_assert_int_eq(glyph_dsc1[i].box_h, glyph_dsc2[i].box_h, "box_h");
-        lv_test_assert_int_eq(glyph_dsc1[i].ofs_x, glyph_dsc2[i].ofs_x, "ofs_x");
-        lv_test_assert_int_eq(glyph_dsc1[i].ofs_y, glyph_dsc2[i].ofs_y, "ofs_y");
-    }
-
-    LV_LOG_INFO("No differences found!");
-    return 0;
-}
-#endif
-
-/**********************
- *   STATIC FUNCTIONS
- **********************/
-
-#endif // LV_BUILD_TEST
-
+/**
+ * @file lv_test_font_loader.c
+ *
+ */
+
+/*********************
+ *      INCLUDES
+ *********************/
+
+#include "../../lvgl.h"
+#if LV_BUILD_TEST
+#include "../lv_test_assert.h"
+#include "../src/lv_font/lv_font_fmt_txt.h"
+#include "../src/lv_font/lv_font.h"
+#include "../src/lv_font/lv_font_loader.h"
+
+#include "lv_test_font_loader.h" 
+
+/*********************
+ *      DEFINES
+ *********************/
+
+/**********************
+ *      TYPEDEFS
+ **********************/
+
+/**********************
+ *  STATIC PROTOTYPES
+ **********************/
+
+#if LV_USE_FILESYSTEM
+static int compare_fonts(lv_font_t * f1, lv_font_t * f2);
+#endif
+
+/**********************
+ *  STATIC VARIABLES
+ **********************/
+
+/**********************
+ *      MACROS
+ **********************/
+
+/**********************
+ *   GLOBAL FUNCTIONS
+ **********************/
+
+extern lv_font_t font_1;
+extern lv_font_t font_2;
+extern lv_font_t font_3;
+
+void lv_test_font_loader(void)
+{
+#if LV_USE_FILESYSTEM
+    lv_font_t * font_1_bin = lv_font_load("F:font_1.fnt");
+    lv_font_t * font_2_bin = lv_font_load("F:font_2.fnt");
+    lv_font_t * font_3_bin = lv_font_load("F:font_3.fnt");
+
+    compare_fonts(&font_1, font_1_bin);
+    compare_fonts(&font_2, font_2_bin);
+    compare_fonts(&font_3, font_3_bin);
+
+    lv_font_free(font_1_bin);
+    lv_font_free(font_2_bin);
+    lv_font_free(font_3_bin);
+#else
+    lv_test_print("SKIP: font load test because it requires LV_USE_FILESYSTEM 1 and LV_FONT_FMT_TXT_LARGE 0");
+#endif
+}
+
+#if LV_USE_FILESYSTEM
+static int compare_fonts(lv_font_t * f1, lv_font_t * f2)
+{
+    lv_test_assert_true(f1 != NULL && f2 != NULL, "font not null");
+
+    lv_test_assert_ptr_eq(f1->get_glyph_dsc, f2->get_glyph_dsc, "glyph_dsc");
+    lv_test_assert_ptr_eq(f1->get_glyph_bitmap, f2->get_glyph_bitmap, "glyph_bitmap");
+    lv_test_assert_int_eq(f1->line_height, f2->line_height, "line_height");
+    lv_test_assert_int_eq(f1->base_line, f2->base_line, "base_line");
+#if !(LVGL_VERSION_MAJOR == 6 && LVGL_VERSION_MINOR == 0)
+    lv_test_assert_int_eq(f1->subpx, f2->subpx, "subpx");
+#endif
+    lv_font_fmt_txt_dsc_t * dsc1 = (lv_font_fmt_txt_dsc_t *) f1->dsc;
+    lv_font_fmt_txt_dsc_t * dsc2 = (lv_font_fmt_txt_dsc_t *) f2->dsc;
+
+    lv_test_assert_int_eq(dsc1->kern_scale, dsc2->kern_scale, "kern_scale");
+    lv_test_assert_int_eq(dsc1->cmap_num, dsc2->cmap_num, "cmap_num");
+    lv_test_assert_int_eq(dsc1->bpp, dsc2->bpp, "bpp");
+    lv_test_assert_int_eq(dsc1->kern_classes, dsc2->kern_classes, "kern_classes");
+    lv_test_assert_int_eq(dsc1->bitmap_format, dsc2->bitmap_format, "bitmap_format");
+
+    // cmaps
+    int total_glyphs = 0;
+    for(int i = 0; i < dsc1->cmap_num; ++i) {
+        lv_font_fmt_txt_cmap_t * cmaps1 = (lv_font_fmt_txt_cmap_t *) &dsc1->cmaps[i];
+        lv_font_fmt_txt_cmap_t * cmaps2 = (lv_font_fmt_txt_cmap_t *) &dsc2->cmaps[i];
+
+        lv_test_assert_int_eq(cmaps1->range_start, cmaps2->range_start, "range_start");
+        lv_test_assert_int_eq(cmaps1->range_length, cmaps2->range_length, "range_length");
+        lv_test_assert_int_eq(cmaps1->glyph_id_start, cmaps2->glyph_id_start, "glyph_id_start");
+        lv_test_assert_int_eq(cmaps1->type, cmaps2->type, "type");
+        lv_test_assert_int_eq(cmaps1->list_length, cmaps2->list_length, "list_length");
+
+        if(cmaps1->unicode_list != NULL && cmaps2->unicode_list != NULL) {
+            lv_test_assert_true(cmaps1->unicode_list && cmaps2->unicode_list, "unicode_list");
+
+            lv_test_assert_array_eq(
+                    (uint8_t *) cmaps1->unicode_list,
+                    (uint8_t *) cmaps2->unicode_list,
+                    sizeof(uint16_t) * cmaps1->list_length,
+                    "unicode_list");
+            total_glyphs += cmaps1->list_length;
+        }
+        else {
+            total_glyphs += cmaps1->range_length;
+            lv_test_assert_ptr_eq(cmaps1->unicode_list, cmaps2->unicode_list, "unicode_list");
+        }
+
+        if(cmaps1->glyph_id_ofs_list != NULL && cmaps2->glyph_id_ofs_list != NULL) {
+            uint8_t * ids1 = (uint8_t *) cmaps1->glyph_id_ofs_list;
+            uint8_t * ids2 = (uint8_t *) cmaps2->glyph_id_ofs_list;
+
+            lv_test_assert_array_eq(ids1, ids2, cmaps1->list_length, "glyph_id_ofs_list");
+        }
+        else {
+            lv_test_assert_ptr_eq(cmaps1->glyph_id_ofs_list, cmaps2->glyph_id_ofs_list, "glyph_id_ofs_list");
+        }
+    }
+
+    // kern_dsc
+    if (dsc1->kern_classes == 1 && dsc2->kern_classes == 1) {
+        lv_font_fmt_txt_kern_classes_t * kern1 = (lv_font_fmt_txt_kern_classes_t *) dsc1->kern_dsc;
+        lv_font_fmt_txt_kern_classes_t * kern2 = (lv_font_fmt_txt_kern_classes_t *) dsc2->kern_dsc;
+        if (kern1 != NULL && kern2 != NULL) {
+            lv_test_assert_int_eq(kern1->right_class_cnt, kern2->right_class_cnt, "right_class_cnt");
+            lv_test_assert_int_eq(kern1->left_class_cnt, kern2->left_class_cnt, "left_class_cnt");
+
+            lv_test_assert_array_eq(
+                    (uint8_t *) kern1->left_class_mapping,
+                    (uint8_t *) kern2->left_class_mapping,
+                    kern1->left_class_cnt,
+                    "left_class_mapping");
+
+            lv_test_assert_array_eq(
+                    (uint8_t *) kern1->right_class_mapping,
+                    (uint8_t *) kern2->right_class_mapping,
+                    kern1->right_class_cnt,
+                    "right_class_mapping");
+
+            lv_test_assert_array_eq(
+                    (uint8_t *) kern1->class_pair_values,
+                    (uint8_t *) kern2->class_pair_values,
+                    kern1->right_class_cnt * kern1->left_class_cnt,
+                    "class_pair_values");
+        }
+        else {
+            lv_test_assert_ptr_eq(kern1, kern2, "kern");
+        }
+    }
+    else if (dsc1->kern_classes == 0 && dsc2->kern_classes == 0) {
+        lv_font_fmt_txt_kern_pair_t * kern1 = (lv_font_fmt_txt_kern_pair_t *) dsc1->kern_dsc;
+        lv_font_fmt_txt_kern_pair_t * kern2 = (lv_font_fmt_txt_kern_pair_t *) dsc2->kern_dsc;
+        if (kern1 != NULL && kern2 != NULL) {
+            lv_test_assert_int_eq(kern1->glyph_ids_size, kern2->glyph_ids_size, "glyph_ids_size");
+            lv_test_assert_int_eq(kern1->pair_cnt, kern2->pair_cnt, "pair_cnt");
+
+            int ids_size;
+
+            if (kern1->glyph_ids_size == 0) {
+                ids_size = sizeof(int8_t) * 2 * kern1->pair_cnt;
+            }
+            else {
+                ids_size = sizeof(int16_t) * 2 * kern1->pair_cnt;
+            }
+
+            lv_test_assert_array_eq(kern1->glyph_ids, kern2->glyph_ids, ids_size, "glyph_ids");
+            lv_test_assert_array_eq(
+                    (uint8_t * ) kern1->values,
+                    (uint8_t * ) kern2->values,
+                    kern1->pair_cnt,
+                    "glyph_values");
+        }
+    }
+
+    lv_font_fmt_txt_glyph_dsc_t * glyph_dsc1 = (lv_font_fmt_txt_glyph_dsc_t *) dsc1->glyph_dsc;
+    lv_font_fmt_txt_glyph_dsc_t * glyph_dsc2 = (lv_font_fmt_txt_glyph_dsc_t *) dsc2->glyph_dsc;
+
+    for(int i = 0; i < total_glyphs; ++i) {
+        if (i < total_glyphs - 1) {
+            int size1 = glyph_dsc1[i+1].bitmap_index - glyph_dsc1[i].bitmap_index;
+
+            if (size1 > 0) {
+                lv_test_assert_array_eq(
+                        dsc1->glyph_bitmap + glyph_dsc1[i].bitmap_index,
+                        dsc2->glyph_bitmap + glyph_dsc2[i].bitmap_index,
+                        size1 - 1, "glyph_bitmap");
+            }
+        }
+        lv_test_assert_int_eq(glyph_dsc1[i].adv_w, glyph_dsc2[i].adv_w, "adv_w");
+        lv_test_assert_int_eq(glyph_dsc1[i].box_w, glyph_dsc2[i].box_w, "box_w");
+        lv_test_assert_int_eq(glyph_dsc1[i].box_h, glyph_dsc2[i].box_h, "box_h");
+        lv_test_assert_int_eq(glyph_dsc1[i].ofs_x, glyph_dsc2[i].ofs_x, "ofs_x");
+        lv_test_assert_int_eq(glyph_dsc1[i].ofs_y, glyph_dsc2[i].ofs_y, "ofs_y");
+    }
+
+    LV_LOG_INFO("No differences found!");
+    return 0;
+}
+#endif
+
+/**********************
+ *   STATIC FUNCTIONS
+ **********************/
+
+#endif // LV_BUILD_TEST
+