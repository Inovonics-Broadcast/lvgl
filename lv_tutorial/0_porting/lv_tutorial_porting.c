--- conflicted
+++ resolved
@@ -233,13 +233,8 @@
 #endif
 
 /* Read the touchpad and store it in 'data'
-<<<<<<< HEAD
- * REaturn false if no more data read; true for ready again */
-static bool ex_tp_read(lv_indev_data_t * data)
-=======
  * Return false if no more data read; true for ready again */
 static bool ex_tp_read(lv_indev_data_t *data)
->>>>>>> 695b6078
 {
     /* Read your touchpad */
     /* data->state = LV_INDEV_STATE_REL or LV_INDEV_STATE_PR */
