/**
 * @file lv_tutorial_responsive.h
 *
 */

/*
 * -------------------------------------------------
 * See how to create responsive user interfaces
 * ------------------------------------------------
 *
 * Changing the display to different resolution, updating the GUI design
 * or working with dynamic content are much more easier if you use some
 * useful features of the library and follow a few rules.
 *
 * LV_DPI
 * - In lv_conf.h LV_DPI shows how many pixels are there in 1 inch
 * - You should use it as general unit. For example:
 *     lv_obj_set_pos(btn1, LV_DPI / 2, LV_DPI);
 * - Built-in styles and themes also use this to set padding and sizes.
 *   So lowering LV_DPI will make paddings smaller.
 * - This way changing to higher pixel density display won't brake your design
 *
 * ALIGN
 * - Use the 'lv_obj_align()' function to align the object relative to each other
 *     lv_obj_align(btn1, btn2, LV_ALIGN_OUT_RIGHT_MID, LV_DPI / 2, 0);
 * - It helps to keep an arrangement even is an object is moved
 * - the align happens only once when you call the function.
 *
 * AUTO FIT
 * - The container like objects (lv_cont, lv_btn, lv_page) support auto-fit
 * - It means the object's size will automatically set to include all its children
 * - Can be enabled separately horizontally and vertically
 * - It is useful if you have dynamic content
 * - For example a message box will be as high as its text needs
 * - It uses the style.body.padding.hor/ver to make a padding
 * - Auto-fit runs every time when a children changes (not only once when applied)
 *
 * LAYOUT
 * - You can apply a layout on any container like object
 * - It automatically arranges the children according to a policy
 * - For example `lv_list` uses it to put elements below each other
 * - Layout runs every time when a children changes (not only once when applied)
 *
 */

/*********************
 *      INCLUDES
 *********************/
#include "lv_tutorial_responsive.h"
#if  USE_LV_TUTORIALS

#include "lvgl/lvgl.h"

/*********************
 *      DEFINES
 *********************/

/**********************
 *      TYPEDEFS
 **********************/

/**********************
 *  STATIC PROTOTYPES
 **********************/

/**********************
 *  STATIC VARIABLES
 **********************/

/**********************
 *      MACROS
 **********************/

/**********************
 *   GLOBAL FUNCTIONS
 **********************/

/**
 * Create some objects an animate them
 */
void lv_tutorial_responsive(void)
{
    lv_obj_t * scr = lv_disp_get_scr_act(NULL);     /*Get the current screen*/

    lv_obj_t * label;

    /*LV_DPI*/
    lv_obj_t * btn1;
    btn1 = lv_btn_create(scr, NULL);
    lv_obj_set_pos(btn1, LV_DPI / 10, LV_DPI / 10);     /*Use LV_DPI to set the position*/
    lv_obj_set_size(btn1, LV_DPI, LV_DPI / 2);          /*Use LVDOI to set the size*/

    label = lv_label_create(btn1, NULL);
    lv_label_set_text(label, "LV_DPI");

    /*ALIGN*/
    lv_obj_t * btn2;
    btn2 = lv_btn_create(scr, btn1);
    lv_obj_align(btn2, btn1, LV_ALIGN_OUT_RIGHT_MID, LV_DPI / 4, 0);

    label = lv_label_create(btn2, NULL);
    lv_label_set_text(label, "Align");

    /*AUTO FIT*/
    lv_obj_t * btn3;
<<<<<<< HEAD
    btn3 = lv_btn_create(lv_scr_act(), btn1);
    lv_btn_set_fit(btn3, LV_FIT_TIGHT);
=======
    btn3 = lv_btn_create(scr, btn1);
    lv_btn_set_fit(btn3, true, true);
>>>>>>> e71350c9

    label = lv_label_create(btn3, NULL);
    lv_label_set_text(label, "Fit");

    lv_obj_align(btn3, btn1, LV_ALIGN_OUT_BOTTOM_MID, 0, LV_DPI / 4);   /*Align when already resized because of the label*/

    /*LAYOUT*/
    lv_obj_t * btn4;
<<<<<<< HEAD
    btn4 = lv_btn_create(lv_scr_act(), btn1);
    lv_btn_set_fit(btn4, LV_FIT_TIGHT);           /*Enable fit too*/
=======
    btn4 = lv_btn_create(scr, btn1);
    lv_btn_set_fit(btn4, true, true);           /*Enable fit too*/
>>>>>>> e71350c9
    lv_btn_set_layout(btn4, LV_LAYOUT_COL_R);   /*Right aligned column layout*/

    label = lv_label_create(btn4, NULL);
    lv_label_set_text(label, "First");

    label = lv_label_create(btn4, NULL);
    lv_label_set_text(label, "Second");

    label = lv_label_create(btn4, NULL);
    lv_label_set_text(label, "Third");

    lv_obj_align(btn4, btn2, LV_ALIGN_OUT_BOTTOM_MID, 0, LV_DPI / 4);   /*Align when already resized because of the label*/

}

/**********************
 *   STATIC FUNCTIONS
 **********************/

#endif /*USE_LV_TUTORIALS*/<|MERGE_RESOLUTION|>--- conflicted
+++ resolved
@@ -103,13 +103,8 @@
 
     /*AUTO FIT*/
     lv_obj_t * btn3;
-<<<<<<< HEAD
-    btn3 = lv_btn_create(lv_scr_act(), btn1);
+    btn3 = lv_btn_create(scr, btn1);
     lv_btn_set_fit(btn3, LV_FIT_TIGHT);
-=======
-    btn3 = lv_btn_create(scr, btn1);
-    lv_btn_set_fit(btn3, true, true);
->>>>>>> e71350c9
 
     label = lv_label_create(btn3, NULL);
     lv_label_set_text(label, "Fit");
@@ -118,13 +113,8 @@
 
     /*LAYOUT*/
     lv_obj_t * btn4;
-<<<<<<< HEAD
-    btn4 = lv_btn_create(lv_scr_act(), btn1);
+    btn4 = lv_btn_create(scr, btn1);
     lv_btn_set_fit(btn4, LV_FIT_TIGHT);           /*Enable fit too*/
-=======
-    btn4 = lv_btn_create(scr, btn1);
-    lv_btn_set_fit(btn4, true, true);           /*Enable fit too*/
->>>>>>> e71350c9
     lv_btn_set_layout(btn4, LV_LAYOUT_COL_R);   /*Right aligned column layout*/
 
     label = lv_label_create(btn4, NULL);
