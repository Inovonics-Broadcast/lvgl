--- conflicted
+++ resolved
@@ -1,10 +1,6 @@
 {
 	"name": "lvgl",
-<<<<<<< HEAD
-  "version": "7.12.0",
-=======
   "version": "8.0.0",
->>>>>>> 5341cb73
 	"keywords": "graphics, gui, embedded, tft, lvgl",
 	"description": "Graphics library to create embedded GUI with easy-to-use graphical elements, beautiful visual effects and low memory footprint. It offers anti-aliasing, opacity, and animations using only one frame buffer.",
 	"repository": {
