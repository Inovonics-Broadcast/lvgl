/**
 * @file lv_test_tileview.c
 *
 */

/*********************
 *      INCLUDES
 *********************/
#include "lv_test_tileview.h"
#if LV_USE_TILEVIEW && LV_USE_BTN && LV_USE_LABEL && LV_USE_LIST && LV_USE_TESTS

/*********************
 *      DEFINES
 *********************/

/**********************
 *      TYPEDEFS
 **********************/

/**********************
 *  STATIC PROTOTYPES
 **********************/

/**********************
 *  STATIC VARIABLES
 **********************/

/**********************
 *      MACROS
 **********************/

/**********************
 *   GLOBAL FUNCTIONS
 **********************/

/**
 * Create a tileview to test their functionalities
 */
void lv_test_tileview_1(void)
{
    lv_coord_t hres = 240;//lv_disp_get_hor_res(NULL);
    lv_coord_t vres = 240;//lv_disp_get_ver_res(NULL);

    static const lv_point_t vp[] = {
                   {1,0},          /*First row: only the middle tile*/
<<<<<<< HEAD
            {0,1}, {1,1}, {2,1},   /*Second row: all tree tiles */
                   {1,2}, {2,2},   /*Third row: middle and right tile*/
            {LV_COORD_MIN, LV_COORD_MIN}};
=======
            {0,1}, {1,1}, {1,2},   /*Second row: all tree tiles */
                   {2,1}, {2,2},   /*Third row: middle and right tile*/
            };
>>>>>>> 3a4ca558

    lv_obj_t * t;
    t = lv_tileview_create(lv_disp_get_scr_act(NULL), NULL);
    lv_tileview_set_valid_positions(t, vp, 6);
    lv_tileview_set_edge_flash(t, true);
    lv_obj_set_size(t, hres, vres);
    lv_obj_t * label;

    /*x0, y1 container*/
    lv_obj_t * p01 = lv_obj_create(t, NULL);
    lv_obj_set_click(p01, true);
    lv_obj_set_style(p01, &lv_style_pretty_color);
    lv_obj_set_size(p01, lv_obj_get_width(t), lv_obj_get_height(t));
    lv_tileview_add_element(t, p01);

    /*Add a  button at x0, y1*/
    lv_obj_t * b01 = lv_btn_create(p01, NULL);
    lv_tileview_add_element(t, b01);
    lv_obj_align(b01, NULL, LV_ALIGN_CENTER, 0, 50);
    label = lv_label_create(b01, NULL);
    lv_label_set_text(label, "Button");

    /*Add a label to indicate the position*/
    label = lv_label_create(p01, NULL);
    lv_label_set_text(label, "x0, y1");
    lv_obj_align(label, NULL, LV_ALIGN_CENTER, 0, 0);

    /*x1, y1 container*/
    lv_obj_t * p11 = lv_obj_create(t, p01);
    lv_obj_align(p11, p01, LV_ALIGN_OUT_RIGHT_MID, 0, 0);
    lv_tileview_add_element(t, p11);

    /*Add a label to indicate the position*/
    label = lv_label_create(p11, NULL);
    lv_label_set_text(label, "x1, y1");
    lv_obj_align(label, NULL, LV_ALIGN_CENTER, 0, 0);

    /*x1, y2 list*/
    lv_obj_t * list12 = lv_list_create(t, NULL);
    lv_obj_set_size(list12, hres, vres);
    lv_obj_align(list12, p11, LV_ALIGN_OUT_BOTTOM_MID, 0, 0);
    lv_list_set_scroll_propagation(list12, true);
    lv_tileview_add_element(t, list12);

    lv_obj_t * list_btn;
    list_btn = lv_list_add_btn(list12, NULL, "One");
    lv_tileview_add_element(t, list_btn);

    list_btn = lv_list_add_btn(list12, NULL, "Two");
    lv_tileview_add_element(t, list_btn);

    list_btn = lv_list_add_btn(list12, NULL, "Three");
    lv_tileview_add_element(t, list_btn);

    list_btn = lv_list_add_btn(list12, NULL, "Four");
    lv_tileview_add_element(t, list_btn);

    list_btn = lv_list_add_btn(list12, NULL, "Five");
    lv_tileview_add_element(t, list_btn);

    list_btn = lv_list_add_btn(list12, NULL, "Six");
    lv_tileview_add_element(t, list_btn);

    list_btn = lv_list_add_btn(list12, NULL, "Seven");
    lv_tileview_add_element(t, list_btn);

    /*x1, y0 container*/
    lv_obj_t * p10 = lv_obj_create(t, p01);
    lv_tileview_add_element(t, p10);

    /*Add a label to indicate the position*/
    label = lv_label_create(p10, NULL);
    lv_label_set_text(label, "x1, y0");
    lv_obj_align(label, NULL, LV_ALIGN_CENTER, 0, 0);
    lv_obj_align(p10, p11, LV_ALIGN_OUT_TOP_MID, 0, 0);

    /*x2, y1 container*/
    lv_obj_t * p21 = lv_obj_create(t, p01);
    lv_tileview_add_element(t, p21);
    lv_obj_align(p21, p11, LV_ALIGN_OUT_RIGHT_MID, 0, 0);

    /*Add a label to indicate the position*/
    label = lv_label_create(p21, NULL);
    lv_label_set_text(label, "x2, y1");
    lv_obj_align(label, NULL, LV_ALIGN_CENTER, 0, 0);

    /*x2, y1 container*/
    lv_obj_t * p22 = lv_obj_create(t, p01);
    lv_tileview_add_element(t, p22);
    lv_obj_align(p22, p21, LV_ALIGN_OUT_BOTTOM_MID, 0, 0);

    /*Add a label to indicate the position*/
    label = lv_label_create(p22, NULL);
    lv_label_set_text(label, "x2, y2");
    lv_obj_align(label, NULL, LV_ALIGN_CENTER, 0, 0);

    /*Focus on a tile (the list)*/
    lv_tileview_set_tile_act(t, 1, 2, true);

}


/**********************
 *   STATIC FUNCTIONS
 **********************/

#endif /*LV_USE_TILEVIEW && LV_USE_TESTS*/<|MERGE_RESOLUTION|>--- conflicted
+++ resolved
@@ -43,15 +43,9 @@
 
     static const lv_point_t vp[] = {
                    {1,0},          /*First row: only the middle tile*/
-<<<<<<< HEAD
-            {0,1}, {1,1}, {2,1},   /*Second row: all tree tiles */
-                   {1,2}, {2,2},   /*Third row: middle and right tile*/
-            {LV_COORD_MIN, LV_COORD_MIN}};
-=======
             {0,1}, {1,1}, {1,2},   /*Second row: all tree tiles */
                    {2,1}, {2,2},   /*Third row: middle and right tile*/
             };
->>>>>>> 3a4ca558
 
     lv_obj_t * t;
     t = lv_tileview_create(lv_disp_get_scr_act(NULL), NULL);
