/**
 * @file lv_test_canvas.c
 *
 */

/*********************
 *      INCLUDES
 *********************/
#include "lv_test_canvas.h"

#if LV_USE_CANVAS && LV_USE_TESTS

/*********************
 *      DEFINES
 *********************/
#define CANVAS_WIDTH    100
#define CANVAS_HEIGHT   100
#define TEST_ROTATE     0

/**********************
 *      TYPEDEFS
 **********************/

/**********************
 *  STATIC PROTOTYPES
 **********************/

/**********************
 *  STATIC VARIABLES
 **********************/

/**********************
 *      MACROS
 **********************/

/**********************
 *   GLOBAL FUNCTIONS
 **********************/

/**
 * Create canvas to test its functionalities
 */
void lv_test_canvas_1(void)
{
    static lv_style_t style;
    lv_style_copy(&style, &lv_style_plain);
    style.body.main_color = LV_COLOR_RED;
    style.body.grad_color = LV_COLOR_MAROON;
    style.body.radius = 4;
    style.body.border.width = 2;
    style.body.border.color = LV_COLOR_WHITE;
    style.body.shadow.color = LV_COLOR_WHITE;
    style.body.shadow.width = 4;
    style.line.width = 2;
    style.line.color = LV_COLOR_BLACK;
    style.text.color = LV_COLOR_BLUE;

    lv_obj_t * canvas = lv_canvas_create(lv_scr_act(), NULL);
    static lv_color_t cbuf[LV_CANVAS_BUF_SIZE_TRUE_COLOR(CANVAS_WIDTH, CANVAS_HEIGHT)];
    lv_canvas_set_buffer(canvas, cbuf, CANVAS_WIDTH, CANVAS_HEIGHT, LV_IMG_CF_TRUE_COLOR);
    lv_obj_set_pos(canvas, 10, 10);
    lv_canvas_fill_bg(canvas, LV_COLOR_SILVER);

    lv_canvas_draw_rect(canvas, 40, 10, 50, 30, &style);

    lv_canvas_draw_text(canvas, 5, 5, 100, &style, "ABC", LV_LABEL_ALIGN_LEFT);

    const lv_point_t points[] = {{5, 40}, {35, 45}, {30, 80}, {10, 90}, {5, 40}};

    lv_canvas_draw_polygon(canvas, points, 5, &style);
    lv_canvas_draw_line(canvas, points, 5, &style);

    lv_canvas_draw_arc(canvas, 70, 70, 20, 20, 250, &style);

#if TEST_ROTATE
    /*Copy the current image to buffer and rotate it to the canvas */
    lv_color_t cbuf_tmp[CANVAS_WIDTH * CANVAS_HEIGHT];
    memcpy(cbuf_tmp, cbuf, sizeof(cbuf_tmp));
    lv_img_dsc_t img;
    img.data = (void *)cbuf_tmp;
    img.header.cf = LV_IMG_CF_TRUE_COLOR;
    img.header.w = CANVAS_WIDTH;
    img.header.h = CANVAS_HEIGHT;

<<<<<<< HEAD
    /*Assign the buffer to the canvas*/
    lv_canvas_set_buffer(canvas, cbuf, 100, 80, LV_IMG_CF_TRUE_COLOR);

    // a. Draw image
    LV_IMG_DECLARE(img_flower_icon);
    lv_canvas_copy_buf(canvas, img_flower_icon.data, img_flower_icon.header.w, img_flower_icon.header.h, 0, 0);

    // b. Draw complex objects
    lv_point_t points5[] = {
      {.x=10, .y=10},
      {.x=40, .y=10},
      {.x=30, .y=40},
      {.x=20, .y=40},
    };

    lv_canvas_draw_polygon(canvas, points5, 4, LV_COLOR_RED);
    lv_canvas_fill_polygon(canvas, points5, 4, LV_COLOR_RED, fill_color);

    lv_canvas_draw_circle(canvas, 25, 54, 10, LV_COLOR_BLACK);
    lv_canvas_flood_fill(canvas, 25, 54, LV_COLOR_RED, bg_color);

    lv_canvas_draw_circle(canvas, 25, 54, 5, LV_COLOR_BLACK);
    lv_canvas_draw_circle(canvas, 25, 54, 15, LV_COLOR_BLACK);

    // c. Draw polygon/fill
    lv_point_t points4[] = {
      {.x=10, .y=10},
      {.x=40, .y=10},
      {.x=30, .y=40},
      {.x=20, .y=40},
    };

    lv_canvas_draw_polygon(canvas, points4, 4, LV_COLOR_RED);
    lv_canvas_fill_polygon(canvas, points4, 4, LV_COLOR_RED, fill_color);

    // d. Draw rect/fill
    lv_point_t points3[4] = {
      {.x=10, .y=10},
      {.x=50, .y=10},
      {.x=50, .y=50},
      {.x=10, .y=50}
    };

    lv_canvas_draw_rect(canvas, points3, LV_COLOR_RED);
    lv_canvas_fill_polygon(canvas, points3, 4, LV_COLOR_RED, fill_color);

    // e. Draw triangle/fill
    lv_point_t points1[3] = {
      {.x=50, .y=10},
      {.x=30, .y=50},
      {.x=70, .y=50}
    };
    lv_canvas_draw_triangle(canvas, points1, LV_COLOR_RED);
    lv_canvas_fill_polygon(canvas, points1, 3, LV_COLOR_RED, fill_color);

    lv_point_t points2[3] = {
      {.x=80, .y=5},
      {.x=50, .y=30},
      {.x=99, .y=79}
    };
    lv_canvas_draw_triangle(canvas, points2, LV_COLOR_BLUE);
    lv_canvas_fill_polygon(canvas, points2, 3, LV_COLOR_BLUE, fill_color);

    // f. Draw lines
    lv_point_t point1 = {.x=50, .y=10}, point2 = {.x=30, .y=50}, point3 = {.x=70, .y=50};
    lv_canvas_draw_line(canvas, point1, point2, LV_COLOR_RED);
    lv_canvas_draw_line(canvas, point1, point3, LV_COLOR_RED);
    lv_canvas_draw_line(canvas, point3, point2, LV_COLOR_RED);
    lv_canvas_flood_fill(canvas, 50, 30, LV_COLOR_RED, bg_color);

    // h. Draw circle
    lv_canvas_draw_circle(canvas, 50, 40, 15, LV_COLOR_BLACK);
    lv_canvas_flood_fill(canvas, 50, 40, LV_COLOR_RED, bg_color);

    lv_canvas_draw_circle(canvas, 50, 40,  5, LV_COLOR_BLACK);
    lv_canvas_draw_circle(canvas, 50, 40, 10, LV_COLOR_BLACK);
    lv_canvas_draw_circle(canvas, 50, 40, 20, LV_COLOR_BLACK);
    lv_canvas_draw_circle(canvas, 50, 40, 25, LV_COLOR_BLACK);
=======
    lv_canvas_fill_bg(canvas, LV_COLOR_SILVER);
    lv_canvas_rotate(canvas, &img, 30, 0, 0, CANVAS_WIDTH / 2, CANVAS_HEIGHT / 2);
#endif
>>>>>>> 3a4ca558
}

/**********************
 *   STATIC FUNCTIONS
 **********************/

#endif /*LV_USE_CANVAS && LV_USE_TESTS*/<|MERGE_RESOLUTION|>--- conflicted
+++ resolved
@@ -82,90 +82,9 @@
     img.header.w = CANVAS_WIDTH;
     img.header.h = CANVAS_HEIGHT;
 
-<<<<<<< HEAD
-    /*Assign the buffer to the canvas*/
-    lv_canvas_set_buffer(canvas, cbuf, 100, 80, LV_IMG_CF_TRUE_COLOR);
-
-    // a. Draw image
-    LV_IMG_DECLARE(img_flower_icon);
-    lv_canvas_copy_buf(canvas, img_flower_icon.data, img_flower_icon.header.w, img_flower_icon.header.h, 0, 0);
-
-    // b. Draw complex objects
-    lv_point_t points5[] = {
-      {.x=10, .y=10},
-      {.x=40, .y=10},
-      {.x=30, .y=40},
-      {.x=20, .y=40},
-    };
-
-    lv_canvas_draw_polygon(canvas, points5, 4, LV_COLOR_RED);
-    lv_canvas_fill_polygon(canvas, points5, 4, LV_COLOR_RED, fill_color);
-
-    lv_canvas_draw_circle(canvas, 25, 54, 10, LV_COLOR_BLACK);
-    lv_canvas_flood_fill(canvas, 25, 54, LV_COLOR_RED, bg_color);
-
-    lv_canvas_draw_circle(canvas, 25, 54, 5, LV_COLOR_BLACK);
-    lv_canvas_draw_circle(canvas, 25, 54, 15, LV_COLOR_BLACK);
-
-    // c. Draw polygon/fill
-    lv_point_t points4[] = {
-      {.x=10, .y=10},
-      {.x=40, .y=10},
-      {.x=30, .y=40},
-      {.x=20, .y=40},
-    };
-
-    lv_canvas_draw_polygon(canvas, points4, 4, LV_COLOR_RED);
-    lv_canvas_fill_polygon(canvas, points4, 4, LV_COLOR_RED, fill_color);
-
-    // d. Draw rect/fill
-    lv_point_t points3[4] = {
-      {.x=10, .y=10},
-      {.x=50, .y=10},
-      {.x=50, .y=50},
-      {.x=10, .y=50}
-    };
-
-    lv_canvas_draw_rect(canvas, points3, LV_COLOR_RED);
-    lv_canvas_fill_polygon(canvas, points3, 4, LV_COLOR_RED, fill_color);
-
-    // e. Draw triangle/fill
-    lv_point_t points1[3] = {
-      {.x=50, .y=10},
-      {.x=30, .y=50},
-      {.x=70, .y=50}
-    };
-    lv_canvas_draw_triangle(canvas, points1, LV_COLOR_RED);
-    lv_canvas_fill_polygon(canvas, points1, 3, LV_COLOR_RED, fill_color);
-
-    lv_point_t points2[3] = {
-      {.x=80, .y=5},
-      {.x=50, .y=30},
-      {.x=99, .y=79}
-    };
-    lv_canvas_draw_triangle(canvas, points2, LV_COLOR_BLUE);
-    lv_canvas_fill_polygon(canvas, points2, 3, LV_COLOR_BLUE, fill_color);
-
-    // f. Draw lines
-    lv_point_t point1 = {.x=50, .y=10}, point2 = {.x=30, .y=50}, point3 = {.x=70, .y=50};
-    lv_canvas_draw_line(canvas, point1, point2, LV_COLOR_RED);
-    lv_canvas_draw_line(canvas, point1, point3, LV_COLOR_RED);
-    lv_canvas_draw_line(canvas, point3, point2, LV_COLOR_RED);
-    lv_canvas_flood_fill(canvas, 50, 30, LV_COLOR_RED, bg_color);
-
-    // h. Draw circle
-    lv_canvas_draw_circle(canvas, 50, 40, 15, LV_COLOR_BLACK);
-    lv_canvas_flood_fill(canvas, 50, 40, LV_COLOR_RED, bg_color);
-
-    lv_canvas_draw_circle(canvas, 50, 40,  5, LV_COLOR_BLACK);
-    lv_canvas_draw_circle(canvas, 50, 40, 10, LV_COLOR_BLACK);
-    lv_canvas_draw_circle(canvas, 50, 40, 20, LV_COLOR_BLACK);
-    lv_canvas_draw_circle(canvas, 50, 40, 25, LV_COLOR_BLACK);
-=======
     lv_canvas_fill_bg(canvas, LV_COLOR_SILVER);
     lv_canvas_rotate(canvas, &img, 30, 0, 0, CANVAS_WIDTH / 2, CANVAS_HEIGHT / 2);
 #endif
->>>>>>> 3a4ca558
 }
 
 /**********************
