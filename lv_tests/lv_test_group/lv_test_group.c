--- conflicted
+++ resolved
@@ -12,19 +12,8 @@
 
 #include "lvgl/lv_hal/lv_hal_indev.h"
 
-<<<<<<< HEAD
-
-#ifndef USE_KEYBOARD
-#define USE_KEYBOARD    0                   /*defined in lv_drv_conf.h (lv_drivers repository)*/
-#endif
-
-#define ADD_KEYBOARD   USE_KEYBOARD
-
-#if ADD_KEYBOARD
-=======
 #if LV_EX_KEYBOARD
 #include "lv_drv_conf.h"
->>>>>>> b0864380
 #include "lv_drivers/indev/keyboard.h"
 #endif
 
