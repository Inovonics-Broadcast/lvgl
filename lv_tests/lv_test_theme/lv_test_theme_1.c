/**
 * @file lv_test_theme_1.c
 *
 */

/*********************
 *      INCLUDES
 *********************/
#include "lv_test_theme_1.h"

#if USE_LV_TESTS
/*********************
 *      DEFINES
 *********************/

/**********************
 *      TYPEDEFS
 **********************/

/**********************
 *  STATIC PROTOTYPES
 **********************/
static void create_tab1(lv_obj_t * parent);
static void create_tab2(lv_obj_t * parent);
static void create_tab3(lv_obj_t * parent);

/**********************
 *  STATIC VARIABLES
 **********************/

/**********************
 *      MACROS
 **********************/

/**********************
 *   GLOBAL FUNCTIONS
 **********************/

/**
 * Create a test screen with a lot objects and apply the given theme on them
 * @param th pointer to a theme
 */
void lv_test_theme_1(lv_theme_t * th)
{
    lv_theme_set_current(th);
    th = lv_theme_get_current();    /*If `LV_THEME_LIVE_UPDATE  1` `th` is not used directly so get the real theme after set*/
    lv_obj_t * scr = lv_cont_create(NULL, NULL);
    lv_disp_set_scr_act(scr);
    lv_cont_set_style(scr, th->style.bg);


    lv_obj_t * tv = lv_tabview_create(scr, NULL);
    lv_obj_set_size(tv, lv_disp_get_hor_res(NULL), lv_disp_get_ver_res(NULL));
    lv_obj_t * tab1 = lv_tabview_add_tab(tv, "Tab 1");
    lv_obj_t * tab2 = lv_tabview_add_tab(tv, "Tab 2");
    lv_obj_t * tab3 = lv_tabview_add_tab(tv, "Tab 3");

    create_tab1(tab1);
    create_tab2(tab2);
    create_tab3(tab3);
}

/**********************
 *   STATIC FUNCTIONS
 **********************/
static void create_tab1(lv_obj_t * parent)
{
    lv_page_set_scrl_layout(parent, LV_LAYOUT_PRETTY);

    lv_theme_t * th = lv_theme_get_current();

    static lv_style_t h_style;
    lv_style_copy(&h_style, &lv_style_transp);
    h_style.body.padding.inner = LV_DPI / 4;
    h_style.body.padding.hor = LV_DPI / 4;
    h_style.body.padding.ver = LV_DPI / 6;

    lv_obj_t * h = lv_cont_create(parent, NULL);
    lv_obj_set_style(h, &h_style);
    lv_obj_set_click(h, false);
    lv_cont_set_fit(h, LV_FIT_TIGHT);
    lv_cont_set_layout(h, LV_LAYOUT_COL_M);

    lv_obj_t * btn = lv_btn_create(h, NULL);
    lv_btn_set_fit(btn, LV_FIT_TIGHT);
    lv_btn_set_toggle(btn, true);
    lv_obj_t * btn_label = lv_label_create(btn, NULL);
    lv_label_set_text(btn_label, "Button");

    btn = lv_btn_create(h, btn);
    lv_btn_toggle(btn);
    btn_label = lv_label_create(btn, NULL);
    lv_label_set_text(btn_label, "Toggled");

    btn = lv_btn_create(h, btn);
    lv_btn_set_state(btn, LV_BTN_STATE_INA);
    btn_label = lv_label_create(btn, NULL);
    lv_label_set_text(btn_label, "Inactive");

    lv_obj_t * label = lv_label_create(h, NULL);
    lv_label_set_text(label, "Primary");
    lv_obj_set_style(label, th->style.label.prim);

    label = lv_label_create(h, NULL);
    lv_label_set_text(label, "Secondary");
    lv_obj_set_style(label, th->style.label.sec);

    label = lv_label_create(h, NULL);
    lv_label_set_text(label, "Hint");
    lv_obj_set_style(label, th->style.label.hint);

    static const char * btnm_str[] = {"1", "2", "3", SYMBOL_OK, SYMBOL_CLOSE, ""};
    lv_obj_t * btnm = lv_btnm_create(h, NULL);
    lv_obj_set_size(btnm, lv_disp_get_hor_res(NULL) / 4, 2 * LV_DPI / 3);
    lv_btnm_set_map(btnm, btnm_str);
    lv_btnm_set_toggle(btnm, true, 3);

#if LVGL_VERSION_MAJOR == 5 && LVGL_VERSION_MINOR >= 3
    lv_obj_t * table = lv_table_create(h, NULL);
    lv_table_set_col_cnt(table, 3);
    lv_table_set_row_cnt(table, 4);
    lv_table_set_col_width(table, 0, LV_DPI / 3);
    lv_table_set_col_width(table, 1, LV_DPI / 2);
    lv_table_set_col_width(table, 2, LV_DPI / 2);
    lv_table_set_cell_merge_right(table, 0, 0, true);
    lv_table_set_cell_merge_right(table, 0, 1, true);

    lv_table_set_cell_value(table, 0, 0, "Table");
    lv_table_set_cell_align(table, 0, 0, LV_LABEL_ALIGN_CENTER);

    lv_table_set_cell_value(table, 1, 0, "1");
    lv_table_set_cell_value(table, 1, 1, "13");
    lv_table_set_cell_align(table, 1, 1, LV_LABEL_ALIGN_RIGHT);
    lv_table_set_cell_value(table, 1, 2, "ms");

    lv_table_set_cell_value(table, 2, 0, "2");
    lv_table_set_cell_value(table, 2, 1, "46");
    lv_table_set_cell_align(table, 2, 1, LV_LABEL_ALIGN_RIGHT);
    lv_table_set_cell_value(table, 2, 2, "ms");

    lv_table_set_cell_value(table, 3, 0, "3");
    lv_table_set_cell_value(table, 3, 1, "61");
    lv_table_set_cell_align(table, 3, 1, LV_LABEL_ALIGN_RIGHT);
    lv_table_set_cell_value(table, 3, 2, "ms");
#endif

    h = lv_cont_create(parent, h);

    lv_obj_t * sw_h = lv_cont_create(h, NULL);
    lv_cont_set_style(sw_h, &lv_style_transp);
<<<<<<< HEAD
    lv_cont_set_fit2(sw_h, LV_FIT_FLOOD, LV_FIT_TIGHT);
=======
    lv_cont_set_fit(sw_h, false, true);
    lv_obj_set_width(sw_h, lv_disp_get_hor_res(NULL) / 4);
>>>>>>> e71350c9
    lv_cont_set_layout(sw_h, LV_LAYOUT_PRETTY);

    lv_obj_t * sw = lv_sw_create(sw_h, NULL);
#if LVGL_VERSION_MAJOR == 5 && LVGL_VERSION_MINOR >= 3
    lv_sw_set_anim_time(sw, 250);
#endif

    sw = lv_sw_create(sw_h, sw);
    lv_sw_on(sw);


    lv_obj_t * bar = lv_bar_create(h, NULL);
    lv_bar_set_value(bar, 70);

    lv_obj_t * slider = lv_slider_create(h, NULL);
    lv_bar_set_value(slider, 70);

    lv_obj_t * line = lv_line_create(h, NULL);
    static lv_point_t line_p[2];
    line_p[0].x = 0;
    line_p[0].y = 0;
    line_p[1].x = lv_disp_get_hor_res(NULL) / 5;
    line_p[1].y = 0;

    lv_line_set_points(line, line_p, 2);
    lv_line_set_style(line, th->style.line.decor);

    lv_obj_t * cb = lv_cb_create(h, NULL);

    cb = lv_cb_create(h, cb);
    lv_btn_set_state(cb, LV_BTN_STATE_TGL_REL);


    lv_obj_t * ddlist = lv_ddlist_create(h, NULL);
    lv_ddlist_open(ddlist, false);
    lv_ddlist_set_selected(ddlist, 1);

    h = lv_cont_create(parent, h);

    lv_obj_t * list = lv_list_create(h, NULL);
    lv_obj_t * list_btn;
    list_btn = lv_list_add(list, SYMBOL_GPS,  "GPS",  NULL);
    lv_obj_set_size(list, lv_disp_get_hor_res(NULL) / 4, lv_disp_get_ver_res(NULL) / 2);
    lv_btn_set_toggle(list_btn, true);
    lv_list_add(list, SYMBOL_WIFI, "WiFi", NULL);
    lv_list_add(list, SYMBOL_GPS, "GPS", NULL);
    lv_list_add(list, SYMBOL_AUDIO, "Audio", NULL);
    lv_list_add(list, SYMBOL_VIDEO, "Video", NULL);
    lv_list_add(list, SYMBOL_CALL, "Call", NULL);
    lv_list_add(list, SYMBOL_BELL, "Bell", NULL);
    lv_list_add(list, SYMBOL_FILE, "File", NULL);
    lv_list_add(list, SYMBOL_EDIT, "Edit", NULL);
    lv_list_add(list, SYMBOL_CUT,  "Cut",  NULL);
    lv_list_add(list, SYMBOL_COPY, "Copy", NULL);

    lv_obj_t * roller = lv_roller_create(h, NULL);
    lv_roller_set_options(roller, "Monday\nTuesday\nWednesday\nThursday\nFriday\nSaturday\nSunday");
    lv_roller_set_selected(roller, 1, false);
    lv_roller_set_visible_row_count(roller, 3);


}

static void create_tab2(lv_obj_t * parent)
{
    lv_coord_t w = lv_page_get_scrl_width(parent);

    lv_obj_t * chart = lv_chart_create(parent, NULL);
    lv_obj_set_size(chart, w / 3, lv_disp_get_ver_res(NULL) / 3);
    lv_obj_set_pos(chart, LV_DPI / 10, LV_DPI / 10);
    lv_chart_series_t * s1 = lv_chart_add_series(chart, LV_COLOR_RED);
    lv_chart_set_next(chart, s1, 30);
    lv_chart_set_next(chart, s1, 20);
    lv_chart_set_next(chart, s1, 10);
    lv_chart_set_next(chart, s1, 12);
    lv_chart_set_next(chart, s1, 20);
    lv_chart_set_next(chart, s1, 27);
    lv_chart_set_next(chart, s1, 35);
    lv_chart_set_next(chart, s1, 55);
    lv_chart_set_next(chart, s1, 70);
    lv_chart_set_next(chart, s1, 75);


    lv_obj_t * gauge = lv_gauge_create(parent, NULL);
    lv_gauge_set_value(gauge, 0, 40);
    lv_obj_set_size(gauge, w / 4, w / 4);
    lv_obj_align(gauge, chart, LV_ALIGN_OUT_BOTTOM_LEFT, 0, LV_DPI / 4);


    lv_obj_t * arc = lv_arc_create(parent, NULL);
    lv_obj_align(arc, gauge, LV_ALIGN_OUT_BOTTOM_MID, 0, LV_DPI / 8);

    lv_obj_t * ta = lv_ta_create(parent, NULL);
    lv_obj_set_size(ta, w / 3, lv_disp_get_ver_res(NULL) / 4);
    lv_obj_align(ta, NULL, LV_ALIGN_IN_TOP_RIGHT, -LV_DPI / 10, LV_DPI / 10);
    lv_ta_set_cursor_type(ta, LV_CURSOR_BLOCK);

    lv_obj_t * kb = lv_kb_create(parent, NULL);
    lv_obj_set_size(kb, 2 * w / 3, lv_disp_get_ver_res(NULL) / 3);
    lv_obj_align(kb, ta, LV_ALIGN_OUT_BOTTOM_RIGHT, 0, LV_DPI);
    lv_kb_set_ta(kb, ta);

#if USE_LV_ANIMATION
    lv_obj_t * loader = lv_preload_create(parent, NULL);
    lv_obj_align(loader, NULL, LV_ALIGN_CENTER, 0, - LV_DPI);
#endif
}


static void create_tab3(lv_obj_t * parent)
{
    /*Create a Window*/
    lv_obj_t * win = lv_win_create(parent, NULL);
    lv_win_add_btn(win, SYMBOL_CLOSE, lv_win_close_action);
    lv_win_add_btn(win, SYMBOL_DOWN, NULL);
    lv_obj_set_size(win, lv_disp_get_hor_res(NULL) / 2, lv_disp_get_ver_res(NULL) / 2);
    lv_obj_set_pos(win, LV_DPI / 20, LV_DPI / 20);
    lv_obj_set_top(win, true);


    /*Create a Label in the Window*/
    lv_obj_t * label = lv_label_create(win, NULL);
    lv_label_set_text(label, "Label in the window");

    /*Create a  Line meter in the Window*/
    lv_obj_t * lmeter = lv_lmeter_create(win, NULL);
    lv_obj_align(lmeter, label, LV_ALIGN_OUT_BOTTOM_LEFT, 0, LV_DPI / 2);
    lv_lmeter_set_value(lmeter, 70);

    /*Create a 2 LEDs in the Window*/
    lv_obj_t * led1 = lv_led_create(win, NULL);
    lv_obj_align(led1, lmeter, LV_ALIGN_OUT_RIGHT_MID, LV_DPI / 2, 0);
    lv_led_on(led1);

    lv_obj_t * led2 = lv_led_create(win, NULL);
    lv_obj_align(led2, led1, LV_ALIGN_OUT_RIGHT_MID, LV_DPI / 2, 0);
    lv_led_off(led2);

    /*Create a Page*/
    lv_obj_t * page = lv_page_create(parent, NULL);
    lv_obj_set_size(page, lv_disp_get_hor_res(NULL) / 3, lv_disp_get_ver_res(NULL) / 2);
    lv_obj_set_top(page, true);
    lv_obj_align(page, win, LV_ALIGN_IN_TOP_RIGHT,  LV_DPI, LV_DPI);

    label = lv_label_create(page, NULL);
    lv_label_set_text(label, "Lorem ipsum dolor sit amet, repudiare voluptatibus pri cu.\n"
                      "Ei mundi pertinax posidonium eum, cum tempor maiorum at,\n"
                      "mea fuisset assentior ad. Usu cu suas civibus iudicabit.\n"
                      "Eum eu congue tempor facilisi. Tale hinc unum te vim.\n"
                      "Te cum populo animal eruditi, labitur inciderint at nec.\n\n"
                      "Eius corpora et quo. Everti voluptaria instructior est id,\n"
                      "vel in falli primis. Mea ei porro essent admodum,\n"
                      "his ei malis quodsi, te quis aeterno his.\n"
                      "Qui tritani recusabo reprehendunt ne,\n"
                      "per duis explicari at. Simul mediocritatem mei et.");

    /*Create a Calendar*/
    lv_obj_t * cal = lv_calendar_create(parent, NULL);
    lv_obj_set_size(cal, 5 * LV_DPI / 2, 5 * LV_DPI / 2);
    lv_obj_align(cal, page, LV_ALIGN_OUT_RIGHT_TOP, -LV_DPI / 2, LV_DPI / 3);
    lv_obj_set_top(cal, true);

    static lv_calendar_date_t highlighted_days[2];
    highlighted_days[0].day = 5;
    highlighted_days[0].month = 5;
    highlighted_days[0].year = 2018;

    highlighted_days[1].day = 8;
    highlighted_days[1].month = 5;
    highlighted_days[1].year = 2018;

    lv_calendar_set_highlighted_dates(cal, highlighted_days, 2);
    lv_calendar_set_today_date(cal, &highlighted_days[0]);
    lv_calendar_set_showed_date(cal, &highlighted_days[0]);

    /*Create a Message box*/
    static const char * mbox_btn_map[] = {"\211", "\222Got it!", "\211", ""};
    lv_obj_t * mbox = lv_mbox_create(parent, NULL);
    lv_mbox_set_text(mbox, "Click on the window or the page to bring it to the foreground");
    lv_mbox_add_btns(mbox, mbox_btn_map, NULL);
    lv_obj_set_top(mbox, true);


}

#endif /*USE_LV_TESTS*/<|MERGE_RESOLUTION|>--- conflicted
+++ resolved
@@ -148,12 +148,7 @@
 
     lv_obj_t * sw_h = lv_cont_create(h, NULL);
     lv_cont_set_style(sw_h, &lv_style_transp);
-<<<<<<< HEAD
     lv_cont_set_fit2(sw_h, LV_FIT_FLOOD, LV_FIT_TIGHT);
-=======
-    lv_cont_set_fit(sw_h, false, true);
-    lv_obj_set_width(sw_h, lv_disp_get_hor_res(NULL) / 4);
->>>>>>> e71350c9
     lv_cont_set_layout(sw_h, LV_LAYOUT_PRETTY);
 
     lv_obj_t * sw = lv_sw_create(sw_h, NULL);
